"""Control script for MEDPC behaviour analysis."""
import os
import math
import numpy as np
import pandas as pd
import seaborn as sns
from bvmpc.bv_session_extractor import SessionExtractor
from bvmpc.bv_session import Session
import bvmpc.bv_analyse as bv_an
from bvmpc.bv_utils import make_dir_if_not_exists, print_h5, mycolors, daterange, split_list, get_all_files_in_dir, log_exception, chunks, save_dict_to_csv
import bvmpc.bv_plot as bv_plot
import matplotlib.pyplot as plt
import matplotlib.gridspec as gridspec
from scipy import interpolate
from datetime import date, timedelta, datetime

# def split_df(grp_trial_df):  
    # TODO split trial dataframe into FR and FI only dfs
    # return 

#     return 

def trial_length_hist (s, ax, loop):
    ''' Plot histrogram of trial durations 
        loop: indicates number of iterations through plot without changing axis
        -   Mainly used to identify morning/afternoon sessions for each animal
    '''
    t_df = s.get_trial_df_norm()

    # Trial duration in ms for FR and FI
    t_len = {
        'FR': t_df[t_df['Schedule'] == 'FR']['Reward_ts'],
        'FI': t_df[t_df['Schedule'] == 'FI']['Reward_ts']}

    sns.distplot(np.log(t_len['FR']), ax=ax, label='{}_p{}'.format('FR', str(loop)))
    sns.distplot(np.log(t_len['FI']), ax=ax, label='{}_p{}'.format('FI', str(loop)))
    
    
    # Plot customization
    date = s.get_metadata('start_date').replace('/', '_')
    sub = s.get_metadata('subject')
    stage = s.get_stage()
    plot_name = 'Hist'

    ax.tick_params(axis='both', labelsize=15)
    ax.set_xlabel('Time (s)', fontsize=20)
    # ax.set_ylabel('Trials', fontsize=20)
    ax.set_title('\nSub {} {} S{} ({})'.format(sub, date, stage, plot_name),
                 y=1.025, fontsize=25, color=mycolors(sub))
    ax.legend(fontsize=20)
    return
    


# def trial_features_df(trial_df):  #TODO complete this
#     '''Pandas dataframe of features extracted based on trials in a session'''

#     # Timestamps kept as original starting from session start
#         trial_features = {
#             'Reward_ts': reward_times,
#             'Pellet_ts': pell_ts_exdouble,
#             'D_Pellet_ts': trial_dr_ts,
#             'Schedule': schedule_type,
#             'Levers_ts': trial_lever_ts,
#             'Err_ts': trial_err_ts
#         }

#         trial_features_df = pd.DataFrame(trial_features)
#     return trial_features_df

def plot_raster_trials(s, ax):
    
    # Retrive session related variables
    date = s.get_metadata('start_date').replace('/', '_')
    sub = s.get_metadata('subject')
    stage = s.get_stage()
    trial_df = s.get_trial_df_norm()

    # alignment decision
    align_rw, align_pell, align_FI = [0, 1, 0]

    norm_lever = []
    norm_err = []
    norm_dr = []
    norm_pell = []
    norm_rw = []
    schedule_type = []

    # Extract data from pandas_df
    norm_lever[:] = trial_df['Levers_ts']
    norm_err[:] = trial_df['Err_ts']
    norm_dr[:] = trial_df['D_Pellet_ts']
    norm_pell[:] = trial_df['Pellet_ts']
    norm_rw[:] = trial_df['Reward_ts']
    schedule_type[:] = trial_df['Schedule']

    color = []

    # Alignment Specific Parameters
    if align_rw:
        plot_type = 'Reward-Aligned'
        norm_arr = np.copy(norm_rw)
        
    elif align_pell:
        plot_type = 'Pell-Aligned'
        norm_arr = np.copy(norm_pell)
        xmax = 10
        xmin = -60
    elif align_FI:
        plot_type = 'Interval-Aligned'
        norm_arr = np.empty_like(norm_rw)
        norm_arr.fill(30)
    else:
        plot_type = 'Start-Aligned'
        norm_arr = np.zeros_like(norm_rw)
        xmax = 60
        xmin = 0
    plot_name = 'Raster({})'.format(plot_type)

    for i, _ in enumerate(norm_rw):
        # color assigment for trial type
        if schedule_type[i] == 'FR':
            color.append('black')
        elif schedule_type[i] == 'FI':
            color.append('b')
        else:
            color.append('g')
        norm_lever[i] -= norm_arr[i]
        norm_err[i] -= norm_arr[i]
        norm_dr[i] -= norm_arr[i]
        norm_pell[i] -= norm_arr[i]
        norm_rw[i] -= norm_arr[i]


    # Plotting of raster
    ax.eventplot(norm_lever[:], color=color)
    ax.eventplot(norm_err[:], color='red')
    ax.scatter(norm_rw, np.arange(len(norm_rw)), s=5,
                color='orange', label='Reward Collection')
    ax.eventplot(norm_dr[:], color='magenta', label='Double Reward')

    # Figure labels
    ax.set_xlim(xmin, xmax)  # Uncomment to set x limit
    ax.axvline(0, linestyle='-', color='k', linewidth='.5')
    ax.tick_params(axis='both', labelsize=15)
    ax.set_xlabel('Time (s)', fontsize=20)
    ax.set_ylabel('Trials', fontsize=20)
    ax.set_title('\nSub {} {} {} {}'.format(sub, date, stage, plot_name),
                 y=1.025, fontsize=25, color=mycolors(sub))

    # Highlight specific trials
    hline, h_ref = [], []
    h_dr, h_err, h_fr = [1, 0, 0]

    if h_dr:
        c = 'pink'
        h_ref = norm_dr
    elif h_err:
        c = 'magenta'
        h_ref = norm_err
    elif h_fr:
        c = 'k'
        for s in schedule_type:
            if s == 'FR':
                h_ref.append([1])
            else:
                h_ref.append([])
    else:
        pass
    
    # highlight if array is not empty
    for i, ts in enumerate(h_ref):
        if len(ts) > 0:
            hline.append(i)
    for l in hline:
        plt.axhline(l, linestyle='-', color=c, linewidth='5', alpha=0.1)
    
    return

def struc_session(d_list, sub_list, in_dir):
    """ Structure sessions into a pandas dataframe based on trials
    Returns 5 outputs: s_grp, grp_session_df, grp_trial_df, df_sub, df_date
        s_grp           - sessions extracted from hdf5
        grp_session_df  - array of pandas dataframe from raw extraction of ts
        grp_trial_df    - array of pandas dataframe with ts normalized to start of each trial
        df_sub          - array denoting the subject corresponding to each df
        df_date         - array denoting the date corresponding to each df
        df_stage        - array denoting the session stage corresponding to each df
    """
    in_dir = os.path.join(start_dir, "hdf5")
    # d_list, s_list, sub_list = [['09-17'], ['7'], ['3']]
    s_list = ['4','5a','5b','6','7']
    s_grp = extract_sessions(in_dir, sub_list, s_list, d_list)
    
    # Quit program if no sessions passed
    if s_grp == []:
        print('No Session passed')
        exit()

    # Initialize group arrays
    grp_session_df = []
    grp_trial_df = []
    df_sub = []
    df_date = []
    df_stage = []

    for s in s_grp:
        subject = s.get_metadata('subject')
        date = s.get_metadata("start_date").replace("/", "-")[:5]
        stage = s.get_stage()
        session_df = s.get_trial_df()
        trial_df = s.get_trial_df_norm()
        grp_session_df.append(session_df)
        grp_trial_df.append(trial_df)
        df_sub.append(subject)
        df_date.append(date)
        df_stage.append(stage)

    return s_grp, grp_session_df, grp_trial_df, df_sub, df_date, df_stage

def struc_timeline(sub_list, in_dir):
    """ Structure sessions into a pandas dataframe based on trials
    Returns 2 outputs: grp_timeline_df, time_df_sub
        grp_timeline_df - array of pandas dataframe across time based on session
        grp_timeline_df_sub     - list denoting subject corresponding to each df
    """
    # Initialize group variables
    grp_timeline_df = []
    grp_timeline_df_sub = []

    for sub in sub_list:
        s_grp = extract_sessions(in_dir, sub)
        # Initialize column arrays
        d_list, t_list, sub_list, s_idx_list, r_list, s_list = [], [], [], [], [], []
        err_FR_list, err_FI_list = [], []
        rw_FR_list, rw_FI_list, dr_list = [], [], []
        ratio_list, interval_list = [], []
        sch_list, sch_rw_list, sch_err_list, sch_dr_list = [], [], [], []

        for i, s in enumerate(s_grp):
            subject = s.get_metadata('subject')
            date = s.get_metadata("start_date").replace("/", "-")[:5]
            session_type = s.get_metadata('name')
            time = s.get_metadata('start_time')
            stage = session_type[:2].replace('_', '')  # Obtain stage number w/o _
            timestamps = s.get_arrays()
            pell_ts = timestamps["Reward"]
            dpell_bool = np.diff(pell_ts) < 0.5
            dpell_idx = np.nonzero(dpell_bool)[0]
            reward_times = s.get_rw_ts()

            # Initialize variables used per session
            ratio, interval, sch, sch_err, sch_rw, sch_dr = [], [], [], [], [], []
            err_FI, err_FR, rw_FI, rw_FR = [], [], [], []

            ratio = s.get_ratio()
            interval = s.get_interval()
            # Stage specific variables
            if stage == '5a':
                s_name = 'R' + str(ratio)
                ratio = s_name
                rw_FR = len(reward_times)
            elif stage == '5b':
                s_name = 'I' + str(interval)
                interval = s_name
                rw_FI = len(reward_times)
            else:
                s_name = stage.replace('_', '').replace('2', 'M').replace(
                    '3', 'Lh').replace('4', 'Lt').replace(
                    '6', 'B1').replace('7', 'B2')
            if 'B' in s_name:
                rw_FI, rw_FR = 0, 0
                ratio = 'R' + str(ratio)
                interval = 'I' + str(interval)
                norm_r_ts, _, norm_err_ts, norm_dr_ts, _ = s.split_sess(
                    plot_all=True)
                sch_type = s.get_arrays('Trial Type')
                # Error related variables
                if s_name == 'B2':
                    err_FI, err_FR = 0, 0
                    for i, err in enumerate(norm_err_ts):
                        if sch_type[i] == 1:
                            err_FR =+ len(err)
                        elif sch_type[i] == 0:
                            err_FI += len(err)
                        sch_err.append(len(err))
                else:
                    err_FR = []
                    err_FI = []
                
                # Reward related variables
                for i, (rw, dr) in enumerate(zip(norm_r_ts, norm_dr_ts)):
                    if sch_type[i] == 1:
                        rw_FR += len(rw)
                        sch.append('FR')
                        sch_dr.append([])
                    elif sch_type[i] == 0:
                        rw_FI += len(rw)
                        sch.append('FI')
                        sch_dr.append(len(dr))
                    sch_rw.append(len(rw))

            # Update list arrays with new session
            d_list.append(date)
            t_list.append(time)
            s_idx_list.append('S'+stage[0])
            s_list.append(s_name)
            r_list.append(len(pell_ts))
            dr_list.append(len(dpell_idx))
            interval_list.append(interval)
            ratio_list.append(ratio)
            sch_list.append(sch)
            sch_rw_list.append(sch_rw)
            sch_err_list.append(sch_err)
            sch_dr_list.append(sch_dr)
            rw_FI_list.append(rw_FI)
            rw_FR_list.append(rw_FR)
            err_FI_list.append(err_FI)
            err_FR_list.append(err_FR)
        sub_list = np.full(len(d_list), sub, dtype=int)

        timeline_dict = {
                        'Subject': sub_list,
                        'Date': d_list,
                        'Start Time': t_list,
                        'Stage Idx': s_idx_list,  # eg. S2, S5, S7 ...
                        'Stage': s_list,  # eg. M, Lt, R8, I30, B1
                        'Total Rewards': r_list,
                        'Double Rewards': dr_list,
                        'Interval': interval_list,
                        'Ratio': ratio_list,
                        'Schedule Blocks': sch_list,
                        'Schedule Rw': sch_rw_list,
                        'Schedule Err': sch_err_list,
                        'Schedule DRw': sch_dr_list,
                        'FI Corr': rw_FI_list,
                        'FR Corr': rw_FR_list,
                        'FI Err': err_FI_list,
                        'FR Err': err_FR_list
                        }
        timeline_df = pd.DataFrame(timeline_dict)
        grp_timeline_df.append(timeline_df)
        grp_timeline_df_sub.append(subject)

    return grp_timeline_df, grp_timeline_df_sub

def compare_variables(start_dir):
    """ Temporary Function to plot difference between errors"""
    # Only works for stage 7
    # start_dir = r"G:\!Operant Data\Ham"
    in_dir = os.path.join(start_dir, "hdf5")
    sub_list = ['1', '2', '3', '4']
    s_list = ['7']
    grpA_d_list = ['08-10', '08-11', '08-12']
    grpB_d_list = ['08-17', '08-18', '08-19']
    grpC_d_list = ['09-15', '09-16', '09-17']

    s_grpA = extract_sessions(in_dir, sub_list, s_list, grpA_d_list)
    s_grpB = extract_sessions(in_dir, sub_list, s_list, grpB_d_list)
    s_grpC = extract_sessions(in_dir, sub_list, s_list, grpC_d_list)
    s_grpA.pop()
    s_grpA.pop(-4)
    s_grpA.pop(-7)
    s_grpA.pop(-10)
    s_grps = [s_grpA, s_grpB, s_grpC]
    FR_means = []
    FI_means = []
    FR_stds = []
    FI_stds = []

    for s in s_grps:
        grp_FRerr, grp_FIerr = grp_errors(s)
        FRerr_arr = np.array(grp_FRerr)
        FIerr_arr = np.array(grp_FIerr)
        FR_mean = np.mean(FRerr_arr, axis=0)
        FI_mean = np.mean(FIerr_arr, axis=0)
        FR_means.append(FR_mean)
        FI_means.append(FI_mean)
        FR_std = np.std(FRerr_arr, axis=0)
        FI_std = np.std(FIerr_arr, axis=0)
        FR_stds.append(FR_std)
        FI_stds.append(FI_std)

    # x_label = ['FR6_noDP-Ratio', 'FR6_NoDP-Int', 'FR8-Ratio',
    #            'FR8-Int', 'FR18-Ratio', 'FR18-Int']
    ratio_c = plt.cm.get_cmap('Wistia')
    interval_c = plt.cm.get_cmap('winter')

    _, ax = plt.subplots()
    ind = np.arange(len(FR_means))  # the x locations for the groups
    width = 0.35  # the width of the bars
    ax.bar(ind - width/2, FR_means, width,
           yerr=FR_stds, label='FR', color=ratio_c(10*45), align='center')
    ax.bar(ind + width/2, FI_means, width,
           yerr=FI_stds, label='FI', color=interval_c(4*45), align='center')
    # ax.bar(ind - width/2, np.mean(err_arr, axis=1), tick_label=x_label,
    #        yerr=np.std(err_arr, axis=1), align='center',
    #        alpha=0.5, ecolor='black', capsize=10)
    ax.set_xticks(ind)
    ax.set_xticklabels(('FR6_noDP', 'FR8', 'FR18'))
    ax.set_ylabel('Error Presses')
    ax.set_xlabel('Sessions-Type')
    ax.set_title('Errors Comparison')
    ax.legend()
    plt.show()

def grp_errors(s_grp):
    grp_FRerr = []
    grp_FIerr = []
    for i, s in enumerate(s_grp):
        err_FI = 0
        err_FR = 0
        _, _, norm_err_ts, _, _ = s.split_sess(
            plot_all=True)
        sch_type = s.get_arrays('Trial Type')
        for i, _ in enumerate(norm_err_ts):
            if sch_type[i] == 1:
                err_FR = err_FR + len(norm_err_ts[i])
            elif sch_type[i] == 0:
                err_FI = err_FI + len(norm_err_ts[i])
        grp_FRerr.append(err_FR)
        grp_FIerr.append(err_FI)
    return grp_FRerr, grp_FIerr

<<<<<<< HEAD
def plot_batch_sessions(start_dir, sub_list, start_date, end_date):
    out_dir = os.path.join(start_dir, "Plots", "Current")
    
    # Quick control of plotting
    timeline, summary, raster, hist = [1, 0, 0, 0]
=======
def plot_batch_sessions(start_dir, sub_list, start_date, end_date, plt_flags):
    out_dir = os.path.join(start_dir, "Plots\Current")
>>>>>>> 1eb30c86

    if plt_flags["raster"] or plt_flags["hist"]:
        in_dir = os.path.join(start_dir, "hdf5")  # Path join only present in plot_sessions

        # Default conversion of date based on start_date and end_date range
        d = []
        for single_date in daterange(start_date, end_date):
            d.append(single_date.isoformat()[-5:])
        
        s_grp = extract_sessions(in_dir, sub_list, d_list=d)

        plot_set = chunks(s_grp, 4)  # splits s_grp into groups of 4

        for j, plot_grp in enumerate(plot_set):
            # Figure Initialization
            n = len(plot_grp)
            if n > 4:
                print('Too many plots')
                quit()
            elif n > 2:
                rows, cols = [4, 4*math.ceil(n/2)]
            else:
                rows, cols = [2*n, 4*math.ceil(n/2)]
            
            # Initializes GridFig Obj
            gf = bv_plot.GridFig(rows, cols, wspace=0.5, hspace=0.5)
            # fig = gf.get_fig()
            # size_multiplier = 5
            # fig = plt.figure(
            #     figsize=(cols * size_multiplier, rows * size_multiplier),
            #     tight_layout=False)
            # gs = gridspec.GridSpec(rows, cols, wspace=0.5, hspace=0.5)

            df_sub, df_date, df_stage = [], [], []  # Initialize plot naming parameters

            plotting_sub = []
            for i, s in enumerate(plot_grp):  # Iterate through groups to plot rasters
                # plot naming parameters
                df_sub.append(s.get_metadata('subject'))
                df_date.append(s.get_metadata('start_date').replace('/', '_')[:5])
                df_stage.append(s.get_stage())
                
                # 2x2 plotting axes
                k = (i%2)*2
                if plt_flags["raster"]:
                    ax = gf.get_multi_ax(
                        k, k+2, 4*int(i/2), 4*math.ceil((i+1)/2))
                    plot_raster_trials(s, ax)
                    plot_type = 'Raster_'  # Plot name for saving
                    
                if plt_flags["hist"]:
                    if not plotting_sub == s.get_metadata('subject'):
                        ax = gf.get_multi_ax(k, k+2, 4*int(i/2), 4*math.ceil((i+1)/2))
                        plotting_sub = s.get_metadata('subject')
                        loop = 1
                    trial_length_hist(s, ax, loop)
                    plot_type = 'Hist_'  # Plot name for saving
                    loop += 1

            # Save Figure
            # plt.subplots_adjust(top=0.85)
            # fig.suptitle(('Subject ' + subject + ' Performance'),
            #                 color=mycolors(subject), fontsize=30)

            # date_p = sorted(set(df_date))
            # sub_p = sorted(set(df_sub))
            # stage_p = sorted(set(df_stage))
            # out_name = plot_type + str(date_p) + '_' + str(sub_p) + '_' + str(stage_p) + '_' + str(j)
            # out_name += ".png"
            # print("Saved figure to {}".format(
            #     os.path.join(out_dir, out_name)))
            # fig.savefig(os.path.join(out_dir, out_name), dpi=400)
            # plt.close()
            gf.save_fig(df_date, df_sub, df_stage, plot_type, out_dir, j)


    # plot cumulative response graphs
    if plt_flags["summary"] == 1:
        for single_date in daterange(start_date, end_date):
            d = [single_date.isoformat()[-5:]]
            # plot_sessions(start_dir, d, sub, summary=True, single=True,
            #               corr_only=True)  # Single animal breakdown
            # Group with corr_only breakdown
            plot_sessions(start_dir, d, sub_list, summary=True, single=False, corr_only=True)
            # plot_sessions(start_dir, d, sub, summary=True, single=False, corr_only=False)  # Group with complete breakdown

        # plot all 4 timeline types
    if plt_flags["timeline"] == 1:
        d = [end_date.isoformat()[-5:]]
        in_dir = os.path.join(start_dir, "hdf5")
        single = False  # plots seperate graphs for each animal if True
        show_date = True  # Sets x-axis as dates if True
        details = False
        recent = False
        if not single:
            plot_limit = 4
            sub_list = split_list(sub_list, plot_limit)
            for l in sub_list:
                timeline_plot(l, in_dir, out_dir, single_plot=single, det_err=False, det_corr=False,
                              recent=recent, show_date=show_date, details=details)
        else:
            # Plots timeline for specified subjects
            timeline_plot(sub_list, in_dir, out_dir, single_plot=single, det_err=False, det_corr=False,
                          recent=recent, show_date=show_date, details=details)

    # # Multiple dates in single plot; Doesnt work yet
    # d = []
    # for single_date in daterange(start_date, end_date):
    #     d.append(single_date.isoformat()[-5:])
    # print(d)
    # plot_sessions(start_dir, d)

def plot_sessions(
    start_dir, d_list, sub_list, 
    summary=False, single=False, timeline=False, 
    details=False, det_err=False, det_corr=False, 
    recent=False, show_date=False, int_only=False, 
    corr_only=False):  #TODO Split timeline and plotting into seperate functions
    ''' Plots session summaries
    summary = True: Plots all sessions in a single plot, up to 6
    single = True: Plots single session summaries with breakdown of single blocks
    int_only = True: Plots only interval trials in zoomed schedule plot
    corr_only = True: Plots seperate summary plot with correct only trials
    '''
    s_list = ['4', '5a', '5b', '6', '7']

    in_dir = os.path.join(start_dir, "hdf5")
    out_dir = os.path.join(start_dir, "Plots", "Current")
    make_dir_if_not_exists(out_dir)

    if summary and not corr_only:
        #  extracts hdf5 session based on specification
        max_plot = 4  # Set max plots per figure
        s_grp = extract_sessions(in_dir, sub_list, s_list, d_list)
        if s_grp == []:
            return print("***No Files Extracted***")
        idx = 0
        if len(s_grp) > max_plot:
            j = 0
            s_grp_split = []
            s_grp_idx = np.arange(len(s_grp))
            for i in s_grp_idx[max_plot-1::max_plot]:
                s_grp_split.append(s_grp[j:i+1])
                j = i+1

            mv = len(s_grp) % max_plot
            if mv != 0:
                s_grp_split.append(s_grp[-mv:])
            for s_grp in s_grp_split:
                idx += 1
                sum_plot(s_grp, idx, out_dir)
        else:
            sum_plot(s_grp, idx, out_dir)

    if summary and corr_only:
        # plots corr_only plots
        max_plot = 4  # Set max plots per figure
        s_grp = extract_sessions(in_dir, sub_list, s_list, d_list)
        if s_grp == []:
            return print("***No Files Extracted***")

        idx = 0
        if len(s_grp) > max_plot:
            j = 0
            s_grp_split = []
            s_grp_idx = np.arange(len(s_grp))
            for i in s_grp_idx[max_plot-1::max_plot]:
                s_grp_split.append(s_grp[j:i+1])
                j = i+1

            mv = len(s_grp) % max_plot
            if mv != 0:
                s_grp_split.append(s_grp[-mv:])
            for s_grp in s_grp_split:
                idx += 1
                sum_plot(s_grp, idx, out_dir, corr_only=True)
        else:
            sum_plot(s_grp, idx, out_dir, corr_only=True)

    if single and summary:
        # Single Subject Plots
        idx = 0
        for sub in sub_list:
            s_grp = extract_sessions(in_dir, sub, s_list, d_list)
            if s_grp == []:
                return print("***No Files Extracted***")
            s_passed = []
            d_passed = []
            for s in s_grp:
                stage = s.get_metadata('name')[:2].replace('_', '')
                s_passed.append(stage)
                date = s.get_metadata("start_date").replace("/", "-")
                d_passed.append(date[:5])
                subject = s.get_metadata('subject')
            if '7' in s_passed:
                gf = bv_plot.GridFig(len(s_grp), 4)
                fig = gf.get_fig()
                if len(s_grp) == 1:
                    fig.tight_layout(rect=[0, 0.03, 0.8, 0.95])
                for i, s in enumerate(s_grp):
                    ax1 = gf.get_next()
                    bv_an.cumplot(s, out_dir, ax1, int_only,
                                  zoom=False, zoom_sch=False)
                    ax2 = gf.get_next()
                    bv_an.cumplot(s, out_dir, ax2, int_only, zoom=False, zoom_sch=True,
                                  plot_error=False, plot_all=True)
                    ax3 = gf.get_next()
                    bv_an.cumplot(s, out_dir, ax3, int_only, zoom=False, zoom_sch=True,
                                  plot_error=False, plot_all=False)
                    ax4 = gf.get_next()
                    bv_an.cumplot(s, out_dir, ax4, int_only, zoom=False, zoom_sch=True,
                                  plot_error=True, plot_all=False)
                plt.subplots_adjust(top=0.85)
                fig.suptitle(('Subject ' + subject + ' Performance'),
                             color=mycolors(subject), fontsize=30)

                # # Seperate plots w line
                # ax1.hlines(1.13, -0, 4.9, clip_on=False,
                #             transform=ax1.transAxes, linewidth=0.7)
                s_print = np.array_str(np.unique(np.array(s_passed)))
                d_print = np.array_str(np.unique(np.array(d_passed)))
                out_name = "Sum_" + subject + "_" + d_print + "_" + s_print + ".png"
                print("Saved figure to {}".format(
                    os.path.join(out_dir, out_name)))
                fig.savefig(os.path.join(out_dir, out_name), dpi=400)
                plt.close()
            else:
                sum_plot(s_grp, idx, out_dir, single=single)


def sum_plot(s_grp, idx, out_dir, zoom=True, single=False,
             int_only=False, corr_only=False):
    """ zoom:   if True, divides session into blocks and plots each block as individual lines.

    """
    # Plots summary of day
    if zoom:
        print('zoomed')
        if len(s_grp) > 2:
            cols = 2*math.ceil(len(s_grp)/2)
            rows = 2
        else:
            rows = len(s_grp)
            cols = 2
    else:
        if len(s_grp) > 4:
            rows = math.ceil(len(s_grp)/4)
            cols = 4
        else:
            cols = len(s_grp)
            rows = 1
    gf = bv_plot.GridFig(rows, cols)
    fig = gf.get_fig()
    s_passed = []
    d_passed = []

    for _, s in enumerate(s_grp):
        subject = s.get_metadata('subject')
        stage = s.get_metadata('name')[:2].replace('_', '')
        date = s.get_metadata("start_date").replace("/", "-")
        s_passed.append(stage)
        d_passed.append(date[:5])

        if zoom:
            ax1 = gf.get_next_snake()
        else:
            ax1 = gf.get_next()

        if corr_only and stage == '7':
            bv_an.cumplot(s, out_dir, ax1, int_only, zoom=False,
                          zoom_sch=False, plot_all=False)
        else:
            bv_an.cumplot(s, out_dir, ax1, int_only, zoom=False,
                          zoom_sch=False)

        if stage == '2' or stage == '3' or stage == '4':
            IRT = True
        elif stage == '5a' or stage == '5b':
            IRT = True  # Change to False for zoomed plot instead of IRT
        else:
            IRT = False

        if IRT:
            ax2 = gf.get_next_snake()
            bv_an.IRT(s, out_dir, ax2)
        elif zoom:
            ax2 = gf.get_next_snake()
            if corr_only and stage == '7':
                bv_an.cumplot(s, out_dir, ax2, int_only, zoom=False, zoom_sch=True,
                              plot_error=False, plot_all=False)
            else:
                bv_an.cumplot(s, out_dir, ax2, int_only, zoom=False, zoom_sch=True,
                              plot_error=False, plot_all=True)
        plt.subplots_adjust(top=0.85)
    d_print = np.array_str(np.unique(np.array(d_passed)))
    d_title = np.array2string(np.unique(np.array(d_passed)))
    s_print = np.array_str(np.unique(np.array(s_passed)))

    if single:
        fig.suptitle(('Subject ' + subject + ' Performance'), fontsize=30)
        out_name = "Sum_" + subject + "_" + d_print + "_" + s_print + ".png"
    elif corr_only and stage == '7':
        if idx == 0:
            fig.suptitle(('Summary across animals ' + d_title +
                          '_Correct Only'), fontsize=30)
            out_name = "Sum_" + d_print + "_" + s_print + "_Corr.png"
        else:
            fig.suptitle(('Summary across animals ' + d_title +
                          '_Correct Only' + " p" + str(idx)), fontsize=30)
            out_name = "Sum_" + d_print + "_" + \
                s_print + "_" + str(idx) + "_Corr.png"
    else:
        if idx == 0:
            fig.suptitle(('Summary across animals ' + d_title), fontsize=30)
            out_name = "Sum_" + d_print + "_" + s_print + ".png"
        else:
            fig.suptitle(('Summary across animals ' +
                          d_title + " p" + str(idx)), fontsize=30)
            out_name = "Sum_" + d_print + "_" + \
                s_print + "_" + str(idx) + ".png"
    print("Saved figure to {}".format(
        os.path.join(out_dir, out_name)))
    fig.savefig(os.path.join(out_dir, out_name), dpi=400)
    plt.close()

def timeline_plot(
    sub_list, in_dir, out_dir, single_plot=False, 
    det_err=False, det_corr=False, recent=False, 
    show_date=True, details=False):
    """
    
    Plots total rewards from beginining of first session  

    Arguments:
    det_err - plots error lever presses
    det_cor - plots correct lever presses
    recent - plots recent (determined in code - static) datapoints only
    show_date - plots date as x axis instead of session type
    """
    # Plot size
    rows, cols = [len(sub_list), 4]
    size_multiplier = 5
    fig = plt.figure(
        figsize=(cols * size_multiplier, rows * size_multiplier),
        tight_layout=False)
    gs = gridspec.GridSpec(rows, cols, wspace=0.4, hspace=0.5)

    for c, sub in enumerate(sub_list):
        # Plot total pellets across sessions
        s_grp = extract_sessions(in_dir, [sub])
        s_list, r_list, type_list, d_list, box_list, time_list = [], [], [], [], [], []
        err_FR_list, err_FI_list = [], []
        rw_FR_list, rw_FI_list, rw_double_list = [], [], []
        changes, stage_change, dpell_change = [], [], []
        change_idx = []
        prev_ratio, prev_interval, c_ratio, c_interval = [], [], [], []
        dpell_old = []
        prev_name = '2'
        if recent:
            number_sessions_ago = -31  # change value to set number of sessions ago
            s_grp = s_grp[number_sessions_ago:]
        else:
            pass

        for i, s in enumerate(s_grp):
            ratio = s.get_ratio()
            interval = s.get_interval()
            s_type = s.get_metadata('name')[:2]
            timestamps = s.get_arrays()
            date = s.get_metadata('start_date')[3:5]
            subject = s.get_metadata('subject')
            pell_ts = timestamps["Reward"]
            pell_double = np.nonzero(np.diff(pell_ts) < 0.5)[0]
            reward_times = s.get_rw_ts()
            box = s.get_metadata('box')
            exptime = s.get_metadata('start_time')[:2]  # time format - "%H:%M:%S"

            d_list.append(date)
            box_list.append(box)
            time_list.append(exptime)

            if len(pell_double):
                dpell_change = 1
            if s_type == '5a':
                s_name = 'R' + str(ratio)
                c_ratio = s_name
            elif s_type == '5b':
                s_name = 'I' + str(interval)
                c_interval = s_name
            else:
                s_name = s_type.replace('_', '').replace('2', 'M').replace(
                    '3', 'Lh').replace('4', 'Lt').replace(
                    '6', 'B1').replace('7', 'B2')
            if 'B' in s_name:
                c_ratio = 'R' + str(ratio)
                c_interval = 'I' + str(interval)
            if not prev_name[0] == s_type[0]:
                stage_change.append(1)
                changes.append(0)
                change_idx.append(0)
            else:
                stage_change.append(0)
                if not c_ratio == prev_ratio and not c_interval == prev_interval:
                    changes.append([c_ratio, c_interval])
                    change_idx.append(1)
                elif not c_ratio == prev_ratio:
                    changes.append(c_ratio)
                    change_idx.append(1)
                elif not c_interval == prev_interval:
                    changes.append(c_interval)
                    change_idx.append(1)
                elif not dpell_change == dpell_old:
                    changes.append("DPell")
                    change_idx.append(1)
                else:
                    changes.append(0)
                    change_idx.append(0)
            # Calculates total reward (y axis variable)
            r_list.append(len(pell_ts))

            # Calculates FR & FI rewards and errors (alternative y axis variables)
            err_FI = 0
            err_FR = 0
            rw_FR = 0
            rw_FI = 0
            rw_double = 0
            err_plotted = 0
            corr_plotted = 0
            if s_type == '7_' or s_type == '6_':
                norm_r_ts, _, norm_err_ts, norm_dr_ts, _ = s.split_sess(
                    plot_all=True)
                sch_type = s.get_arrays('Trial Type')
                if s_type == '7_':
                    for i, _ in enumerate(norm_err_ts):
                        if sch_type[i] == 1:
                            err_FR = err_FR + len(norm_err_ts[i])
                        elif sch_type[i] == 0:
                            err_FI = err_FI + len(norm_err_ts[i])
                else:
                    err_FR = None
                    err_FI = None
                for i, _ in enumerate(norm_r_ts):
                    rw_double += len(norm_dr_ts[i])
                    if sch_type[i] == 1:
                        rw_FR = rw_FR + len(norm_r_ts[i])
                    elif sch_type[i] == 0:
                        rw_FI = rw_FI + len(norm_r_ts[i])
            elif s_type == '5a':
                err_FI = None
                err_FR = None
                rw_FR = len(reward_times)
                rw_FI = None
                rw_double = None
            elif s_type == '5b':
                err_FI = None
                err_FR = None
                rw_FR = None
                rw_FI = len(reward_times)
                rw_double = len(pell_double)

            else:
                err_FI = None
                err_FR = None
                rw_FR = None
                rw_FI = None
                rw_double = None

            # Updates list arrays with new session
            rw_FR_list.append(rw_FR)
            rw_FI_list.append(rw_FI)
            err_FR_list.append(err_FR)
            err_FI_list.append(err_FI)
            rw_double_list.append(rw_double)
            s_list.append(s_name)
            type_list.append('S-'+s_type[0])

            # Updates current iteration variables for next loop
            dpell_old = dpell_change
            prev_ratio = c_ratio
            prev_interval = c_interval
            prev_name = s_type
        
        if single_plot:
            rows, cols = [1, 4]
            size_multiplier = 5
            fig = plt.figure(
                figsize=(cols * size_multiplier, rows * size_multiplier),
                tight_layout=False)
            gs = gridspec.GridSpec(rows, cols, wspace=0.2, hspace=0.3)
            ax = fig.add_subplot(gs[0, :])
            out_name = "Timeline_" + subject
            if recent:
                out_name += "_recent"
            if details:
                out_name += "_details"
        else:
            ax = fig.add_subplot(gs[int(c), :])

        s_idx = np.arange(0, len(s_list))

        if details:  # Plots average sessions variables i.e. FR_corr, FI_corr, FR_err, FI_err, double_rw
            ratio_c = plt.cm.get_cmap('Wistia')
            interval_c = plt.cm.get_cmap('winter')
            # Change value to increase height of annotation
            # note_height = 0
            # y_axis = np.zeros((1, len(s_idx)))[0] + note_height
            y_axis = []
            # Sets line on which annotations appear
            for i, l in enumerate(rw_FR_list):
                if l is None:
                    y_axis.append(0)  # Hides non-stage 7 annotations
                else:
                    y_axis.append(l)
            plots = []
            labels = []
            # Dict controls lines to be plot. Set keys to 1 in plot_dict to include line in plot
            if det_err:
                plot_styles = {
                    "FR_Corr": [rw_FR_list, '*-', ratio_c(3*45), 0],
                    "FR_Err": [err_FR_list, 'x-', ratio_c(10*45), 1],
                    "FI_Corr": [rw_FI_list, '*-', interval_c(2*45), 0],
                    "FI_Err": [err_FI_list, 'x-', interval_c(4*45), 1],
                    "FI_DoubleR": [rw_double_list, '*-', 'hotpink', 0]}
                err_plotted = 1
            elif det_corr:
                plot_styles = {
                    "FR_Corr": [rw_FR_list, '*-', ratio_c(3*45), 1],
                    "FR_Err": [err_FR_list, 'x-', ratio_c(10*45), 0],
                    "FI_Corr": [rw_FI_list, '*-', interval_c(2*45), 1],
                    "FI_Err": [err_FI_list, 'x-', interval_c(4*45), 0],
                    "FI_DoubleR": [rw_double_list, '*-', 'hotpink', 1]}
                corr_plotted = 1
            else:
                plot_styles = {
                    "FR_Corr": [rw_FR_list, '*-', ratio_c(3*45), 1],
                    "FR_Err": [err_FR_list, 'x-', ratio_c(10*45), 1],
                    "FI_Corr": [rw_FI_list, '*-', interval_c(2*45), 1],
                    "FI_Err": [err_FI_list, 'x-', interval_c(4*45), 1],
                    "FI_DoubleR": [rw_double_list, '*-', 'hotpink', 1]}
                err_plotted = 1
                corr_plotted = 1

            plot_dict = {"FR_Corr": 1, "FR_Err": 1,
                         "FI_Corr": 1, "FI_Err": 1, "FI_DoubleR": 1}
            ax2 = ax.twinx()
            for k, val in plot_dict.items():
                if val:
                    s = plot_styles[k]
                    if k[-3:] == "Err":
                        ax_used = ax2
                    else:
                        ax_used = ax
                    h, = ax_used.plot(s_idx, s[0], s[1], label=k, linewidth='2',
                                      markersize=10, color=s[2], alpha=s[3])
                    plots.append(h)
                    labels.append(h.get_label())
            ax.set_title('\nSubject {} Timeline_Details'.format(
                subject), y=1.05, fontsize=25, color=mycolors(subject))
        else:
            # Only plots total rewards
            y_axis = r_list
            h1, = plt.plot(s_idx, y_axis, label='Animal'+subject, linewidth='4',
                           color=mycolors(subject))
            
            ax.set_title('\nSubject {} Timeline'.format(subject), y=1.05,
                         fontsize=25, color=mycolors(subject))
            
            # # Plot experiment time w rewards
            # ax2 = ax.twinx()
            # y_axis_2 = time_list
            # ax2.set_ylim([0, 24])
            # ax2.plot(s_idx, y_axis_2, label='Animal'+subject, linewidth='4',
            #                color=mycolors(subject))

        # Annotated changes in protocol
        annotate_fontsize = 12
        h2 = None
        h3 = None
        for i, c in enumerate(changes):
            if stage_change[i] == 1:
                h2 = ax.annotate(type_list[i], xy=(s_idx[i], y_axis[i]),
                                 ha='center', xytext=(0, (.2*max(y_axis))),
                                 textcoords='offset points',
                                 arrowprops=dict(facecolor='blue', shrink=0.05), size=annotate_fontsize)
            elif change_idx[i] == 1:
                h3 = ax.annotate(str(c), xy=(s_idx[i], y_axis[i]),
                                 ha='center', xytext=(0, (.2*max(y_axis))),
                                 textcoords='offset points',
                                 arrowprops=dict(facecolor='Red', shrink=0.05), size=annotate_fontsize)
        ax.set_xlim(0, len(s_idx))
        if show_date:
            # plots x-axis tics as dates
            plt.xticks(s_idx, d_list, fontsize=10)
            # plt.xticks(s_idx, box_list, fontsize=10)    # Plots x-tics as box
            ax.set_xlabel('Sessions (Dates)', fontsize=20)
        else:
            # plots x-axis ticks as stages
            plt.xticks(s_idx, s_list, fontsize=13)
            ax.set_xlabel('Sessions (Type)', fontsize=20)
        ax.spines['top'].set_visible(False)
        ax.spines['right'].set_visible(False)
        ax.tick_params(axis='y', labelsize=15)
        if details:
            if 'S-6' in type_list:
                ax.axhline(45, xmax=(type_list.index('S-6')/len(type_list)), color=interval_c(2*45),
                           linestyle='-.', linewidth='.5')
                ax.axhline(30, xmin=(type_list.index('S-6')/len(type_list)), color=interval_c(2*45),
                           linestyle='-.', linewidth='.5')
                ax.text(type_list.index('S-6'), 31, ' Max FI', fontsize=8,
                        color=interval_c(2*45), ha='left', va='bottom')
                ax.text(s_idx[0], 46, ' Max FI', fontsize=8,
                        color=interval_c(2*45), ha='left', va='bottom')
            else:
                ax.axhline(30, color=interval_c(2*45),
                           linestyle='-.', linewidth='.5')
                ax.text(s_idx[0], 31, ' Max FI', fontsize=8,
                        color=interval_c(2*45), ha='left', va='bottom')
            loc = 'top left'
            ax.set_ylabel('Correct Trials', fontsize=20)
            # set second y-axis labels
            ax2.tick_params(axis='y', labelsize=15)
            ax2.set_ylabel('Error Presses', fontsize=20)
        else:
            # plt.axhline(45, color='g', linestyle='-.', linewidth='.5')
            plt.axhline(60, color='r', linestyle='-.', linewidth='.5')  # Marks max reward
            ax.set_ylabel('Total Rewards', fontsize=20)
            plots = [h1]
            labels = [h1.get_label()]
            loc = 'lower right'
        if h2 is not None and h3 is not None:
            plots.extend([h2.arrow_patch, h3.arrow_patch])
            labels.extend(['Stage Changes', 'Protocol Mod.'])
        elif h2 is not None:
            plots.append(h2.arrow_patch)
            labels.append('Stage Changes')
        elif h3 is not None:
            plots.append(h3.arrow_patch)
            labels.append('Protocol Mod.')
        plt.legend(plots, labels, loc=loc, ncol=2)
        if single_plot:
            out_name += ".png"
            print("Saved figure to {}".format(
                os.path.join(out_dir, out_name)))
            fig.savefig(os.path.join(out_dir, out_name), dpi=400)
            plt.close()

    if not single_plot:
        out_name = "Timeline_Sum_" + "-".join(sub_list)
        if recent:
            out_name += "_recent"
        if details:
            out_name += "_details"
            if corr_plotted == 1 and err_plotted == 1:
                pass
            elif corr_plotted == 1:
                out_name += "_corr"
            elif err_plotted == 1:
                out_name += "_err"
        out_name += ".png"
        print("Saved figure to {}".format(
            os.path.join(out_dir, out_name)))
        fig.savefig(os.path.join(out_dir, out_name), dpi=400)
        plt.close()

def extract_sessions(
    in_dir, sub_list=None, s_list=None, d_list=None,
    load_backend="neo", neo_backend="nix"):
    '''Extracts specified sessions from files '''

    def should_use(val, vlist):
        if vlist is None:
            return True
        if val in vlist:
            return True
        return False

    in_files = sorted(os.listdir(in_dir))
    s_grp = []
    for file in in_files:
        splits = file.split('_')
        subject = splits[0]
        subject = str(int(subject))
        # NOTE date not have year
        date = splits[1][:5]
        s_type = splits[3]
        subject_ok = should_use(subject, sub_list)
        type_ok = should_use(s_type, s_list)
        date_ok = should_use(date, d_list)
        if subject_ok and type_ok and date_ok:
            filename = os.path.join(in_dir, file)
            if os.path.isfile(filename):
                if load_backend == "neo":
                    session = load_neo(filename)
                elif load_backend == "hdf5":
                    session = load_hdf5(filename)
                else:
                    print("Backend {} invalid, using neo".format(
                        load_backend))
                    session = load_neo(filename)

                s_grp.append(session)
    print('Total Files extracted: {}'.format(len(s_grp)))
    return s_grp

def convert_to_hdf5(filename, out_dir):
    """Convert all sessions in filename to hdf5 and store in out_dir."""
    make_dir_if_not_exists(out_dir)

    s_extractor = SessionExtractor(filename, verbose=True)

    for s in s_extractor:  # Batch run for file
        stage = s.get_metadata('name')
        if stage not in s.session_info.session_info_dict.keys():
            continue
        else:
            s.save_to_h5(out_dir)

def convert_to_neo(filename, out_dir, neo_backend="nix", remove_existing=False):
    """Convert all sessions in filename to hdf5 and store in out_dir."""
    make_dir_if_not_exists(out_dir)
    print("Converting files in {} to neo".format(
        os.path.basename(filename)))
    s_extractor = SessionExtractor(
        filename, verbose=False)

    for s in s_extractor:  # Batch run for file
        stage = s.get_metadata('name')
        if stage not in s.session_info.session_info_dict.keys():
            continue
        else:
            s.save_to_neo(
                out_dir, neo_backend=neo_backend,
                remove_existing=remove_existing)

def convert_axona_to_neo(
        filename, out_dir, neo_backend="nix", remove_existing=False):
    """Convert .inp files to Sessions and store in out_dir."""
    make_dir_if_not_exists(out_dir)
    print("Converting {} to neo".format(os.path.basename(filename)))
    s = Session(axona_file=filename)
    s.save_to_neo(
        out_dir, neo_backend=neo_backend,
        remove_existing=remove_existing)

def load_hdf5(filename, verbose=False):
    if verbose:
        print_h5(filename)
    session = Session(h5_file=filename)

    return session

def load_neo(filename, neo_backend="nix"):
    session = Session(neo_file=filename, neo_backend="nix")
    return session

def run_mpc_file(filename, out_dir):
    """Use this to work on MEDPC files without converting to HDF5."""
    make_dir_if_not_exists(out_dir)

    s_extractor = SessionExtractor(filename, verbose=False)

    for s in s_extractor:  # Batch run for file

        time_taken = s.time_taken()
        timestamps = s.get_arrays()

        print("Session duration {} mins".format(time_taken))
        if len(timestamps.keys()) == 0:
            print('Not ready for analysis!')
            continue

        bv_an.cumplot(s, out_dir, False)
        # bv_an.IRT(s, out_dir, False)  # Doesnt work with stage 6

def main_single(filename, out_dir):
    """Main control for single files."""
    # # Converting single MPC files
    return convert_to_neo(filename, out_dir)

def main_batch(
    start_dir, analysis_flags, out_main_dir=None):
    """Main control for batch process."""

    # Batch processing of sessions in folder
    if analysis_flags[0]:  # Convert new MEDPC files to neo
        if out_main_dir is None:
            out_main_dir = start_dir
        out_dir = os.path.join(out_main_dir, "hdf5")
        in_files = get_all_files_in_dir(start_dir, return_absolute=True)

        # Check if we are using Axona files
        for filename in in_files:
            if os.path.splitext(filename)[-1] == ".inp":
                using_axona = True
                break
            else:
                using_axona = False

        if not using_axona:
            for filename in in_files:
                try:
                    convert_to_neo(filename, out_dir, remove_existing=False)
                except Exception as e:
                    log_exception(e, "Error during coversion to neo")
        else:
            for filename in in_files:
                try:
                    if os.path.splitext(filename)[-1] == ".inp":
                        convert_axona_to_neo(
                            filename, out_dir, remove_existing=False)
                except Exception as e:
                    log_exception(e, "Error during coversion to neo")
    
    if analysis_flags[1]:  # plot_sessions
        d_list = ["09-03"]
        s_list = ["1"]
        # d_list = [date.today().isoformat()[-5:]]
        plot_sessions(out_main_dir, d_list, s_list, summary=True)

    if analysis_flags[2]:  # plot_batch_sessions
        sub = ['11', '12', '13', '14']
        # sub = ['10']
        # sub = ['3','4']

        # start_date = date(2020, 1, 6)  # date(year, mth, day)
        # end_date = date(2019, 11, 26)

        # Sets date using today as reference (Default)
        start_date = date.today() - timedelta(days=2)
        end_date = date.today() - timedelta(days=0)
        
        # Quick control of plotting
        plt_flags = {"timeline" : 1, "summary" : 0, "raster": 0, "hist": 0}

        # for sub in sub:
            # plot_batch_sessions(out_main_dir, sub, start_date, end_date)
        plot_batch_sessions(out_main_dir, sub, start_date, end_date, plt_flags)
    
    if analysis_flags[3]:  # Temporary function for comparing variables (Bar Plots)
        compare_variables(out_main_dir)

    if analysis_flags[4]:
        h5_loc = r"C:\Users\smartin5\OneDrive - TCDUD.onmicrosoft.com\Claustrum\hdf5\1_08-29-19_16-58_7_RandomisedBlocksExtended_p.nix"
        s = Session(neo_file=h5_loc)
        bv_an.trial_clustering(s)

if __name__ == "__main__":
    # TODO set this up with a cfg file and cmd args

    # start_dir = r"G:\PhD (Shane O'Mara)\Operant Data\Recordings"
    start_dir = r"G:\PhD (Shane O'Mara)\Operant Data\Batch 3"
    out_dir = start_dir
    # start_dir = r"G:\!Operant Data\Ham"  # from Ham Personal Thumbdrive
    # start_dir = r"C:\Users\smartin5\TCDUD.onmicrosoft.com\Gao Xiang Ham - MEDPC"
    # out_dir = r"C:\Users\smartin5\OneDrive - TCDUD.onmicrosoft.com\Claustrum"

    # Description of analysis_flags
    # 0 - convert files to neo format in start_dir
    # 1 - plot sessions, d_list and s_list set in main_batch
    # 2 - plot batch sessions, sub, and dates in main_batch
    # 3 - temporary compare variables function
<<<<<<< HEAD
    # 4 - clustering of trials behaviourally
    analysis_flags = [False, False, False, False, True]
=======
    analysis_flags = [0, 0, 1, 0]
>>>>>>> 1eb30c86
    main_batch(start_dir, analysis_flags, out_dir)

    ## Convert inp to csv
    # location = r"/home/sean/Downloads/CAR-S2_2019-11-18_Unit.inp"
    # s = Session(axona_file=location)
    # out_name = location[:-4] + "_parsed.csv"
    # save_dict_to_csv(out_name, s.info_arrays)<|MERGE_RESOLUTION|>--- conflicted
+++ resolved
@@ -422,16 +422,8 @@
         grp_FIerr.append(err_FI)
     return grp_FRerr, grp_FIerr
 
-<<<<<<< HEAD
-def plot_batch_sessions(start_dir, sub_list, start_date, end_date):
-    out_dir = os.path.join(start_dir, "Plots", "Current")
-    
-    # Quick control of plotting
-    timeline, summary, raster, hist = [1, 0, 0, 0]
-=======
 def plot_batch_sessions(start_dir, sub_list, start_date, end_date, plt_flags):
     out_dir = os.path.join(start_dir, "Plots\Current")
->>>>>>> 1eb30c86
 
     if plt_flags["raster"] or plt_flags["hist"]:
         in_dir = os.path.join(start_dir, "hdf5")  # Path join only present in plot_sessions
@@ -1293,12 +1285,7 @@
     # 1 - plot sessions, d_list and s_list set in main_batch
     # 2 - plot batch sessions, sub, and dates in main_batch
     # 3 - temporary compare variables function
-<<<<<<< HEAD
-    # 4 - clustering of trials behaviourally
-    analysis_flags = [False, False, False, False, True]
-=======
     analysis_flags = [0, 0, 1, 0]
->>>>>>> 1eb30c86
     main_batch(start_dir, analysis_flags, out_dir)
 
     ## Convert inp to csv
