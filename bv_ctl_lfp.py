import os
import math
import json
from datetime import date, timedelta, datetime
import argparse

import numpy as np
import seaborn as sns
import pandas as pd
import matplotlib.pyplot as plt
import matplotlib.gridspec as gridspec
from scipy import interpolate, signal

import neurochat.nc_plot as nc_plot
import bvmpc.bv_plot as bv_plot
import bvmpc.bv_analyse as bv_an
from bvmpc.bv_utils import make_dir_if_not_exists, print_h5, mycolors
from bvmpc.bv_utils import daterange, split_list, get_all_files_in_dir
from bvmpc.bv_utils import log_exception, chunks, save_dict_to_csv
from bvmpc.bv_utils import make_path_if_not_exists, read_cfg, parse_args
from bvmpc.bv_utils import get_dist, interactive_refilt
from bvmpc.bv_session_extractor import SessionExtractor
from bvmpc.bv_session import Session
from bvmpc.lfp_odict import LfpODict
from bvmpc.compare_lfp import compare_lfp
from bvmpc.lfp_plot import plot_lfp, plot_coherence, lfp_csv
from bvmpc.bv_file import load_bv_from_set, select_lfp


def main(fname, out_main_dir, config):
    '''
    Parameters
    ----------
    fname : str
        filenames to be analysed

    Saves plots in a !LFP folder inside out_main_dir

    '''
    o_dir = os.path.join(out_main_dir, "!LFP")
    make_dir_if_not_exists(o_dir)

    # Parse the config file
    analysis_flags = json.loads(config.get("Setup", "analysis_flags"))
    alignment = json.loads(config.get("Setup", "alignment"))
    chan_amount = int(config.get("Setup", "chans"))
    chans = [i for i in range(1, chan_amount + 1)]
    region_dict = config._sections["Regions"]
    regions = []
    for _, val in region_dict.items():
        to_add = val.split(" * ")
        adding = [to_add[0]] * int(to_add[1])
        regions += adding

    shuttle_dict = config._sections["Shuttles"]
    shuttles = []
    for _, val in shuttle_dict.items():
        to_add = val.split(" * ")
        adding = [to_add[0]] * int(to_add[1])
        shuttles += adding

    filt = bool(int(config.get("Setup", "filt")))
    filt_btm = float(config.get("Setup", "filt_btm"))
    filt_top = float(config.get("Setup", "filt_top"))
    filt_params = (filt, filt_btm, filt_top)

    artf = bool(int(config.get("Artefact Params", "artf")))
    sd_thres = float(config.get("Artefact Params", "sd_thres"))
    min_artf_freq = float(config.get("Artefact Params", "min_artf_freq"))
    rep_freq = config.get("Artefact Params", "rep_freq")
    if rep_freq == "":
        rep_freq = None
    else:
        rep_freq = float(config.get("Artefact Params", "rep_freq"))
    artf_params = (artf, sd_thres, min_artf_freq, rep_freq, filt)

    # Split the LFP signals into chunked sets of size 16
    lfp_list = []
    for chan_set in chunks(chans, 16):
        lfp_odict = LfpODict(
            fname, channels=chan_set,
            filt_params=(filt, filt_btm, filt_top),
            artf_params=(artf, sd_thres, min_artf_freq, rep_freq, filt))
        lfp_list.append(lfp_odict)

    # Compute ICA
    ICA = False
    if ICA:
        from sklearn.decomposition import FastICA
        for lfp_odict in lfp_list:
            ori_keys, ori_lfp_list = [], []
            for key, lfp in lfp_odict.get_filt_signal().items():
                ori_lfp_list.append(lfp.get_samples())
                ori_keys.append(key)
            lfp_ts = lfp_odict.get_filt_signal(key=1).get_timestamp()
            X = np.column_stack(ori_lfp_list)

            # Compute ICA
            ica = FastICA(random_state=1)
            S_ = ica.fit_transform(X)  # Reconstruct signals
            A_ = ica.mixing_  # Get estimated mixing matrix
            n_chans = S_.shape[1]

            # Reconstruct excluding speficied ICs
            from copy import deepcopy
            remove_IC_list = [1, 2, 5, 6, 7, 8, 10, 11]
            rS_ = deepcopy(S_)
            if len(remove_IC_list) > 0:
                rS_[:, [x - 1 for x in remove_IC_list]] = 0
            N_ = ica.inverse_transform(rS_, copy=True)

            # Plotting parameters
            win_s, win_e = 0, int(30 * 250)
            lw = 0.5
<<<<<<< HEAD
            rows, cols = n_chans, 1
            OR_gf = bv_plot.GridFig(rows, cols)  # Origi/Recon Figure
            IC_gf = bv_plot.GridFig(rows, cols)  # ICA Figure
            for i, (key, ori, decom, recon) in enumerate(zip(ori_keys, X.T, S_.T, N_.T), 1):
                OR_ax = OR_gf.get_next()
                OR_ax.plot(lfp_ts[win_s:win_e], ori[win_s:win_e], lw=lw,
                           label="T{}".format(key), c='b')
                OR_ax.plot(lfp_ts[win_s:win_e], recon[win_s:win_e], lw=lw,
                           label='rT{}'.format(i), c='hotpink')
=======
            for i, (key, ori, decom, recon) in enumerate(
                    zip(ori_keys, X.T, S_.T, N_.T), 1):
                plt.subplot(n_chans, 2, i * 2 - 1)
                plt.plot(lfp_ts[win_s:win_e], ori[win_s:win_e], lw=lw,
                         label="T{}".format(key), c='b')
                plt.plot(lfp_ts[win_s:win_e], recon[win_s:win_e], lw=lw,
                         label='rT{}'.format(i), c='hotpink')
>>>>>>> 2c8917b8
                if i == 1:
                    OR_gf.fig.suptitle('Original/Reconstructed Trace')
                OR_ax.legend(fontsize=8, loc='upper left')
                OR_ax.set_xlabel('Time (s)')

                # highlight removed IC in red
                if i in remove_IC_list:
                    c = 'r'
                else:
                    c = 'k'
<<<<<<< HEAD
                IC_ax = IC_gf.get_next()
                IC_ax.plot(lfp_ts[win_s:win_e], decom[win_s:win_e], lw=lw,
                           label='IC{}'.format(i), c=c)
                IC_ax.legend(fontsize=8, loc='upper left')
=======
                plt.subplot(n_chans, 2, i * 2)
                plt.plot(lfp_ts[win_s:win_e], decom[win_s:win_e], lw=lw,
                         label='IC{}'.format(i), c=c)
                plt.legend(fontsize=8, loc='upper left')
>>>>>>> 2c8917b8
                if i == 1:
                    IC_gf.fig.suptitle('Independent Components')

                # plt.subplot(n_chans, 3, i*3)
                # plt.plot(recon[win_s:win_e], lw=lw, label='rT{}'.format(i))
                # plt.legend(fontsize=8, loc='upper left')
                # if i == 1:
                #     plt.title('Reconstructed Trace')
                IC_ax.set_xlabel('Time (s)')
            plt.show()

    # TODO temporary location to test MNE
    do_mne = True
    if do_mne:
        import mne

        def mne_example(lfp_odict, ch_names=None, out_name=""):

            # Extract LFPs from the odict
            ori_keys, ori_lfp_list = [], []
            for key, lfp in lfp_odict.get_filt_signal().items():
                ori_lfp_list.append(lfp.get_samples())
                ori_keys.append(key)
            data = np.array(ori_lfp_list, float)
            example_lfp = lfp_odict.get_filt_signal(key=1)
            lfp_ts = example_lfp.get_timestamp()

            # Convert that data into mne format
            if ch_names is None:
                ch_names = [lfp_odict.lfp_odict.keys()]
            ch_names = regions
            sfreq = example_lfp.get_sampling_rate()
            info = mne.create_info(
                ch_names=ch_names, sfreq=sfreq, ch_types="eeg")
            raw = mne.io.RawArray(data, info)

            cont = input("Show raw mne info? (y|n) \n")
            if cont.strip().lower() == "y":
                print(raw.info)

            # Do the actual plot
            raw.plot(
                n_channels=len(lfp_odict), block=True,
                show=True, clipping="clamp",
                title="LFP Data from {}".format(out_name),
                remove_dc=False, scalings="auto")

        lfp_odict = LfpODict(
            fname, channels=chans,
            filt_params=filt_params, artf_params=artf_params)
        ch_names = regions
        out_name = os.path.basename(fname)
        mne_example(lfp_odict, ch_names=ch_names, out_name=out_name)

    if "Pre" in fname:
        behav = False
        Pre = True
        s = None

    else:
        Pre = False
        behav = bool(int(config.get("Behav Params", "behav")))
        behav_plot = json.loads(config.get("Behav Params", "behav_plot"))

        # Load behaviour-related data
        s = load_bv_from_set(fname)
        sch_type = s.get_arrays('Trial Type')  # FR = 1, FI = 0
        valid = True

        # Plot trial length histogram
        bv_hist = bool(int(config.get("Behav Plot", "hist")))
        if bv_hist:
            hist_name = os.path.join(
                o_dir, os.path.basename(fname) + "_bv_h-tlen.png")
            fig = bv_an.trial_length_hist(s, valid=valid)
            bv_plot.savefig(fig, hist_name)

        # Plot lever response histogram
        bv_hist_lev = bool(int(config.get("Behav Plot", "hist_lev")))
        if bv_hist_lev:
            # excl_dr True to exclude double reward trials from lever hist
            excl_dr = False
            if excl_dr:
                txt = '_exdr'
            else:
                txt = ''
            fig, ax = plt.subplots(1, 2, figsize=(20, 10))
            hist_name = os.path.join(
                o_dir, os.path.basename(fname) + "_bv_h-lev{}.png".format(txt))
            bv_an.lever_hist(s, ax=ax[0], valid=valid,
                             excl_dr=excl_dr, split_t=False)
            bv_an.lever_hist(s, ax=ax[1], valid=valid,
                             excl_dr=excl_dr, split_t=True)
            bv_plot.savefig(fig, hist_name)

        # Plot behaviour raster
        bv_raster = bool(int(config.get("Behav Plot", "raster")))
        if bv_raster:
            if alignment[0]:
                align_txt = "_rw"
            elif alignment[1]:
                align_txt = "_pell"
            elif alignment[2]:
                align_txt = "_int"
            elif alignment[3]:
                align_txt = "_FRes"
            else:
                align_txt = "_start"
            raster_name = os.path.join(
                o_dir, os.path.basename(fname) + "_bv_raster{}.png".format(align_txt))
            fig = bv_an.plot_raster_trials(s, align=alignment[:4])
            bv_plot.savefig(fig, raster_name)

        # Plot cumulative lever response
        bv_cum = bool(int(config.get("Behav Plot", "cumulative")))
        if bv_cum:
            cum_name = os.path.join(
                o_dir, os.path.basename(fname) + "_bv_cum.png")
            fig = bv_an.cumplot_axona(s)

            bv_plot.savefig(fig, cum_name)

        bv_clust = bool(int(config.get("Behav Plot", "clust")))
        plot_feat_box, plot_feat_pp = [0, 1]  # True to plot feat details

        # Do trial based clustering based on animal responses.
        if bv_clust:
            # s.perform_UMAP()  # Testing out UMAP
            # s.perform_HDBSCAN()  # Testing out HDBSCAN

            clust_name = os.path.join(
                o_dir, os.path.basename(fname) + "_bv_clust-KMeans.png")
            fig, feat_df, bef_PCA = bv_an.trial_clustering(
                s, should_pca=True, num_clusts=4, p_2D=False)
            bv_plot.savefig(fig, clust_name)

            fig = bv_an.trial_clust_hier(s, should_pca=True, cutoff=8.5)
            clust_name = os.path.join(
                o_dir, os.path.basename(fname) + "_bv_clust-hier.png")
            bv_plot.savefig(fig, clust_name)

            # Boxplot the features in the dataframe.
            if plot_feat_box:
                fig = bv_an.plot_feats(feat_df)
                fig.text(0.5, 0.895, s.get_title(),
                         transform=fig.transFigure, ha='center')
                feat_plot_name = os.path.join(
                    o_dir, os.path.basename(fname) + "_bv_c_feats.png")
                bv_plot.savefig(fig, feat_plot_name)

                # Boxplot for bef_PCA
                fig = bv_an.plot_feats(bef_PCA)
                fig.text(0.5, 0.895, s.get_title(),
                         transform=fig.transFigure, ha='center')
                feat_plot_name = os.path.join(
                    o_dir, os.path.basename(fname) + "_bv_c_feats_bef.png")
                bv_plot.savefig(fig, feat_plot_name)

            # Do a pairplot of the features in the dataframe
            if plot_feat_pp:
                hue_grouping = 'Schedule'

                # Markers based on schedule
                if hue_grouping == 'Schedule':
                    df = s.get_trial_df_norm()
                    feat_df['markers'] = df["Schedule"].astype('category')
                    bef_PCA['markers'] = df["Schedule"].astype('category')
                    hue = 'markers'

                # Markers based on hier_clustering
                elif hue_grouping == 'clusters':
                    clusters = s.get_cluster_results()['clusters']
                    feat_df['markers'] = pd.Categorical(clusters)
                    bef_PCA['markers'] = pd.Categorical(clusters)
                    hue = 'markers'

                else:
                    hue = None

                # Pairplot for feat_df
                pp = sns.pairplot(feat_df, hue=hue)
                sns_plot_name = os.path.join(
                    o_dir, os.path.basename(fname) + "_bv_c_feats_pp.png")
                pp.savefig(sns_plot_name)

                # Pairplot for bef_PCA
                pp = sns.pairplot(bef_PCA, hue=hue)
                sns_plot_name = os.path.join(
                    o_dir, os.path.basename(fname) + "_bv_c_feats_befpp.png")
                pp.savefig(sns_plot_name)

        # Tone start times excluding first + end time
        blocks = np.append(s.get_tone_starts()[1:], s.get_block_ends()[-1])
        # print(blocks)

    # Plots raw LFP for all tetrodes or output csv with artf_removal results
    r_SI = bool(int(config.get("Setup", "r_SI")))
    r_plot = bool(int(config.get("Setup", "r_plot")))
    # Plot raw LFP in terms of trials
    rt_plot = bool(int(config.get("Setup", "rt_plot")))
    r_csv = bool(int(config.get("Setup", "r_csv")))
    badchans = [x for x in config.get("Setup", "bad_chans").split(", ")]

    # Differential Recording mode (lfp1 - lfp2 in same shuttle)
    dr_mode = bool(int(config.get("Setup", "dr_mode")))

    # Assign specific colors to regions
    if dr_mode:
        regions = regions[::2]
        print(regions)
    gm = bv_plot.GroupManager(regions)

    for p, lfp_odict in enumerate(lfp_list):
        if r_plot:
            ro_dir = os.path.join(o_dir, "Raw")
            make_dir_if_not_exists(ro_dir)
            # Plot raw LFP for all tetrodes in segments
            if s is not None:
                splits = np.concatenate([[0], s.get_block_ends()])
                # splits = np.concatenate([[0], [s.get_block_ends()[-1]]])
            else:
                splits = None
            plot_lfp(ro_dir, lfp_odict, splits=splits,
                     sd=sd_thres, filt=filt, artf=artf, dr_mode=dr_mode, session=s)
        if rt_plot:
            rto_dir = os.path.join(o_dir, "Raw", 'Trials')
            make_dir_if_not_exists(rto_dir)
            if s is not None:
                splits = np.concatenate(
                    s.get_trial_df()['Trial_s'].tolist())
                plot_lfp(rto_dir, lfp_odict, splits=splits,
                         sd=sd_thres, filt=filt, artf=artf, dr_mode=dr_mode, session=s)
            else:
                pass

        if r_csv:
            shut_s, shut_end = p * 16, 16 + p * 16
            lfp_csv(fname, o_dir, lfp_odict, sd_thres,
                    min_artf_freq, shuttles[shut_s:shut_end], filt)

    # Plots Similarity Index for LFP tetrodes
    if r_SI:
        compare_lfp(fname, o_dir, ch=chan_amount)

    # Plot periodograms and ptr for each tetrode seperately
    if analysis_flags[0]:
        """
        Plot periodograms and ptr for each tetrode seperately
        ptr - includes vlines indicating tone and reward points

        """
        for p, lfp_odict in enumerate(lfp_list):
            # Set indiv to true for individual periodograms on a 4x4 grid
            indiv = False
            # Set spec to true for individual spectrograms per .png
            spec = False

            # Old code to plot each periodogram in a seperate .png
            # for i, (key, lfp) in enumerate(lfp_odict.get_filt_signal().items()):
            #     graph_data = lfp.spectrum(
            #         ptype='psd', prefilt=False,
            #         db=False, tr=False)
            #     fig = nc_plot.lfp_spectrum(graph_data)
            #     plt.ylim(0, 0.01)
            #     # plt.xlim(0, 40)
            #     out_name = os.path.join(o_dir, "p", key + "p.png")
            #     make_path_if_not_exists(out_name)
            #     fig.suptitle("T" + key + " " + regions[i] + " Periodogram")
            #     bv_plot.savefig(fig, out_name)
            #     plt.close()

            if indiv:
                # Setup 4x4 summary grid
                rows, cols = [4, 4]
                gf = bv_plot.GridFig(rows, cols, wspace=0.3,
                                     hspace=0.3, tight_layout=False)

                # Plot individual periodograms on a 4x4 grid
                for i, (key, lfp) in enumerate(
                        lfp_odict.get_filt_signal().items()):
                    graph_data = lfp.spectrum(
                        ptype='psd', prefilt=False,
                        db=False, tr=False)
                    ax = gf.get_next(along_rows=False)
                    color = gm.get_next_color()
                    nc_plot.lfp_spectrum(
                        graph_data, ax, color, style="Thin-Dashed")
                    plt.ylim(0, 0.015)
                    # plt.xlim(0, 40)
                    ax.text(0.49, 1.08, regions[i + p * 16], fontsize=20,
                            ha='center', va='center', transform=ax.transAxes)
                extra_text_1 = " " + str(p) if p else ""
                extra_text_2 = "_" + str(p) if p else ""
                bname = os.path.basename(fname)
                gf.fig.suptitle(
                    bname[4:] + " Periodogram" + extra_text_1, fontsize=30)
                out_name = os.path.join(
                    o_dir, bname + "_p_sum" + extra_text_2 + ".png")
                make_path_if_not_exists(out_name)
                bv_plot.savefig(gf.get_fig(), out_name)
                plt.close()

            # Plot spectrogram for each eeg as a seperate .png
            if spec:
                for i, (key, lfp) in enumerate(lfp_odict.get_filt_signal().items()):
                    graph_data = lfp.spectrum(
                        ptype='psd', prefilt=False,
                        db=True, tr=True)
                    if graph_data['t'][-1] > 305:
                        rows, cols = [6, 1]
                        gf = bv_plot.GridFig(rows, cols, wspace=0.3,
                                             hspace=0.3, size_multiplier_x=40, tight_layout=False)
                        for k, j in enumerate(blocks):
                            tone_ts = s.get_tone_starts() + 5
                            ax = gf.get_next(along_rows=True)

                            if k == 0:
                                new_lfp = lfp.subsample(
                                    sample_range=(0, j))
                            else:
                                new_lfp = lfp.subsample(
                                    sample_range=(blocks[k - 1], j))
                            graph_data = new_lfp.spectrum(
                                ptype='psd', prefilt=False,
                                db=True, tr=True)
                            nc_plot.lfp_spectrum_tr(graph_data, ax)
                            plt.tick_params(labelsize=20)
                            ax.xaxis.label.set_size(25)
                            ax.yaxis.label.set_size(25)
                            if j == 0:
                                plt.title("T" + key + " " +
                                          regions[i + p * 16] + " Spectrogram", fontsize=40, y=1.05)
                            plt.ylim(0, filt_top)
                            if behav:
                                ax, b_legend = bv_plot.behav_vlines(
                                    ax, s, behav_plot)
                                ax.axvline(tone_ts, linestyle='-',
                                           color='r', linewidth='1.5')  # vline demarcating end of tone
                        fig = gf.get_fig()
                    else:
                        fig, ax = plt.subplots(figsize=(20, 5))
                        nc_plot.lfp_spectrum_tr(graph_data, ax)
                        plt.ylim(0, filt_top)
                        fig.suptitle("T" + key + " " +
                                     regions[i + p * 16] + " Spectrogram")
                    out_name = os.path.join(o_dir, "ptr", key + "ptr.png")
                    make_path_if_not_exists(out_name)
                    bv_plot.savefig(fig, out_name)
                    plt.close()

    # Compile graphs per session in a single .png
    if analysis_flags[1]:
        spec = False
        # Plot all periodograms on 1 plot
        fig, ax = plt.subplots(figsize=(20, 20))
        legend = []
        max_p = 0
        for p, lfp_odict in enumerate(lfp_list):
            if dr_mode:
                signal_used = lfp_odict.get_dr_signals()
                if artf:
                    signal_used = lfp_odict.get_clean_signal()
            else:
                if artf:
                    signal_used = lfp_odict.get_clean_signal()
                else:
                    signal_used = lfp_odict.get_filt_signal()

            for i, (key, lfp) in enumerate(signal_used.items()):
                print(i, key)
                color = gm.get_next_color()
                if key in badchans:
                    print("T{} skipped.".format(key))
                    continue
                graph_data = lfp.spectrum(
                    ptype='psd', prefilt=False,
                    db=False, tr=False)
                nc_plot.lfp_spectrum(
                    graph_data, ax, color, style="Dashed")
                label = regions[i + p * 16] + " T" + key
                legend.append(label)

                # Plot Peaks in lfp
                peaks = True
                if peaks:
                    verbose = False
                    from scipy.signal import find_peaks, peak_prominences
                    peaks, _ = find_peaks(
                        graph_data['Pxx'], distance=4, prominence=1e-6)
                    if verbose:
                        print("{} : {}".format(label, [round(x, 2)
                                                       for x in graph_data['f'][peaks]]))
                        print("Max : ", graph_data['f'][np.nonzero(
                            graph_data['Pxx'] == max(graph_data['Pxx'][peaks]))])
                    ax.scatter(graph_data['f'][peaks], graph_data['Pxx']
                               [peaks], s=250, marker='X', c=np.repeat([color], len(peaks), axis=0), edgecolor='k')

                    cur_max_p = max(graph_data['Pxx'])
                    if cur_max_p > max_p:
                        max_p = cur_max_p
                    else:
                        continue
        plt.tick_params(labelsize=25)
        ax.xaxis.label.set_size(35)
        ax.yaxis.label.set_size(35)
        plt.ylim(0, max_p + max_p * 0.1)
        plt.xlim(0, 40)
        # ax.set_yscale('log')
        # plt.xlim(0, 120)
        # plt.ylim(0, 0.0001)
        # plt.xlim(30, 120)
        # plt.xlim(0, filt_top)
        plt.legend(legend, fontsize=25)

        ro_dir = os.path.join(o_dir, "Raw")
        if dr_mode:  # Hard fix for naming if Differential recording is used
            if artf:
                plt.title(fname.split("\\")[-1][4:] +
                          " Compiled Periodogram - Clean_dr", fontsize=40, y=1.02)
                out_name = os.path.join(
                    ro_dir, fname.split("\\")[-1] + "_p_Clean_dr.png")
            else:
                plt.title(fname.split("\\")[-1][4:] +
                          " Compiled Periodogram_dr", fontsize=40, y=1.02)
                out_name = os.path.join(
                    ro_dir, fname.split("\\")[-1] + "_p_dr.png")
        else:
            if artf:
                plt.title(fname.split("\\")[-1][4:] +
                          " Compiled Periodogram - Clean", fontsize=40, y=1.02)
                out_name = os.path.join(
                    ro_dir, fname.split("\\")[-1] + "_p_Clean.png")
            else:
                plt.title(fname.split("\\")[-1][4:] +
                          " Compiled Periodogram", fontsize=40, y=1.02)
                out_name = os.path.join(
                    ro_dir, fname.split("\\")[-1] + "_p.png")
        make_path_if_not_exists(out_name)
        bv_plot.savefig(fig, out_name)
        plt.close()

        if spec:
            for p, lfp_odict in enumerate(lfp_list):
                # Plot spectrograms in set of 16s
                rows, cols = [4, 4]
                gf = bv_plot.GridFig(rows, cols, wspace=0.5, hspace=0.5)

                if artf:
                    signal_used = lfp_odict.get_clean_signal()
                else:
                    signal_used = lfp_odict.get_filt_signal()
                for i, (key, lfp) in enumerate(signal_used.items()):
                    graph_data = lfp.spectrum(
                        ptype='psd', prefilt=True,
                        db=True, tr=True)   # Function from nc_lfp
                    ax = gf.get_next(along_rows=False)
                    nc_plot.lfp_spectrum_tr(graph_data, ax)
                    plt.ylim(0, 40)
                    # plt.xlim(0, 40)
                    color = gm.get_next_color()
                    ax.text(0.49, 1.08, regions[i + p * 16], fontsize=20, color=color,
                            ha='center', va='center', transform=ax.transAxes)

                if p:
                    gf.fig.suptitle(
                        (fname.split("\\")[-1][4:] + " Spectrogram " + str(p)), fontsize=30)
                    out_name = os.path.join(
                        o_dir, "Sum_ptr", fname.split("\\")[-1] + "_ptr_sum_" + str(p) + ".png")
                else:
                    gf.fig.suptitle(
                        (fname.split("\\")[-1][4:] + " Spectrogram"), fontsize=30)
                    out_name = os.path.join(
                        o_dir, "Sum_ptr", fname.split("\\")[-1] + "_ptr_sum.png")
                make_path_if_not_exists(out_name)
                bv_plot.savefig(gf.get_fig(), out_name)
                plt.close()

    # Compare periodograms for FR and FI for specific eegs
    if analysis_flags[2]:
        gm_sch = bv_plot.GroupManager(list(sch_type))

        for p, lfp_odict in enumerate(lfp_list):
            rows, cols = [4, 4]
            gf = bv_plot.GridFig(rows, cols, wspace=0.3, hspace=0.3)
            for i, (key, lfp) in enumerate(lfp_odict.get_clean_signal().items()):
                ax = gf.get_next(along_rows=False)
                legend = []
                sch_name = []
                for k, j in enumerate(blocks):
                    if k == 0:
                        new_lfp = lfp.subsample(sample_range=(0, j))
                    else:
                        new_lfp = lfp.subsample(
                            sample_range=(blocks[k - 1], j))
                    graph_data = new_lfp.spectrum(
                        ptype='psd', prefilt=False,
                        db=False, tr=False)
                    color = gm_sch.get_next_color()
                    # ax = gf.get_next(along_rows=False)
                    if sch_type[k] == 1:
                        sch_name.append("FR")
                        legend.append("{}-FR".format(k))
                    elif sch_type[k] == 0:
                        sch_name.append("FI")
                        legend.append("{}-FI".format(k))
                    nc_plot.lfp_spectrum(
                        graph_data, ax, color, style='Thin-Dashed')
                    plt.ylim(0, 0.0045)
                    plt.xlim(0, 40)
                    # plt.xlim(0, filt_top)
                # plt.tick_params(labelsize=15)
                plt.legend(legend)
                reg_color = gm.get_next_color()
                plt.title(regions[i + p * 16] + " T" + key,
                          fontsize=15, color=reg_color)
            if p:
                plt.suptitle(fname.split(
                    "\\")[-1] + " Periodogram - Blocks " + str(p), y=0.92, fontsize=30)
                if artf:
                    out_name = os.path.join(o_dir, fname.split(
                        "\\")[-1] + "_p_com_clean_" + str(p) + ".png")
                else:
                    out_name = os.path.join(o_dir, fname.split(
                        "\\")[-1] + "_p_com_" + str(p) + ".png")
            else:
                plt.suptitle(fname.split("\\")
                             [-1] + " Periodogram - Blocks", y=0.92, fontsize=30)
                if artf:
                    out_name = os.path.join(o_dir, fname.split(
                        "\\")[-1] + "_p_com.png")
                else:
                    out_name = os.path.join(o_dir, fname.split(
                        "\\")[-1] + "_p_com.png")
            make_path_if_not_exists(out_name)
            bv_plot.savefig(gf.get_fig(), out_name)
            plt.close()

    # Compare coherence in terms of freq between pairs of areas
    if analysis_flags[3]:
        # lfp_list = select_lfp(fname, ROI)
        matlab = False
        cross = False
        cohere = True

        wchans = [int(x) for x in config.get("Wavelet", "wchans").split(", ")]
        import itertools
        wave_combi = list(itertools.combinations(wchans, 2))
        for chan1, chan2 in wave_combi:
            wlet_chans = [chan1, chan2]
            reg_sel = []
            for chan in wlet_chans:  # extracts name of regions selected
                reg_sel.append(regions[chan - 1] + "-" + str(chan))

            lfp_odict = LfpODict(fname, channels=wlet_chans, filt_params=(
                filt, filt_btm, filt_top), artf_params=(artf, sd_thres, min_artf_freq, rep_freq, filt))
            legend = []
            lfp_list1, lfp_list2 = [], []
            if not Pre:
                blocks_re = []
                sch_name = []
                gm_sch = bv_plot.GroupManager(list(sch_type))
                for k, j in enumerate(blocks):
                    if k == 0:
                        new_lfp1 = lfp_odict.get_clean_signal(0).subsample(
                            sample_range=(0, j))
                        new_lfp2 = lfp_odict.get_clean_signal(1).subsample(
                            sample_range=(0, j))
                    else:
                        new_lfp1 = lfp_odict.get_clean_signal(0).subsample(
                            sample_range=(blocks[k - 1], j))
                        new_lfp2 = lfp_odict.get_clean_signal(1).subsample(
                            sample_range=(blocks[k - 1], j))
                    if sch_type[k] == 1:
                        sch_name.append("FR")
                        legend.append("{}-FR".format(k))
                    elif sch_type[k] == 0:
                        sch_name.append("FI")
                        legend.append("{}-FI".format(k))
                    lfp_list1.append(new_lfp1)
                    lfp_list2.append(new_lfp2)
            else:
                lfp_list1 = lfp_odict.get_clean_signal(0)
                lfp_list2 = lfp_odict.get_clean_signal(1)
                sch_name = ["Pre"]

            if cohere:
                an_name = 'wcohere'
                wo_dir = os.path.join(
                    # o_dir, "wcohere_T{}vsT{}".format(chan1, chan2))
                    o_dir, "{}_{}vs{}".format(an_name, reg_sel[0], reg_sel[1]))
                make_dir_if_not_exists(wo_dir)

                # Plots wavelet coherence for each block in a seperate .png
                for b, (lfp1, lfp2, sch) in enumerate(zip(lfp_list1, lfp_list2, sch_name)):
                    if artf:
                        out_name = os.path.join(
                            wo_dir, os.path.basename(fname) + "_{}_T{}-T{}_Clean_".format(an_name, chan1, chan2) + str(b + 1) + ".png")
                    else:
                        out_name = os.path.join(
                            wo_dir, os.path.basename(fname) + "_{}_T{}-T{}_".format(an_name, chan1, chan2) + str(b + 1) + ".png")
                    sch_n = str(b + 1) + "-" + sch

                    if matlab:
                        rw_ts = s.get_rw_ts()
                        bv_an.test_matlab_wcoherence(
                            lfp1, lfp2, rw_ts, sch_n, reg_sel, out_name)
                    from bvmpc.lfp_coherence import plot_wave_coherence
                    fig, ax = plt.subplots(figsize=(24, 10))
                    title = ("{} vs {} Wavelet Coherence {}".format(
                        reg_sel[0], reg_sel[1], sch_n))
                    _, result = plot_wave_coherence(
                        lfp1.get_samples(), lfp2.get_samples(), lfp1.get_timestamp(),
                        plot_arrows=True, plot_coi=False, resolution=12, title=title,
                        plot_period=False, all_arrows=False, ax=ax, quiv_x=5)

                    if behav:
                        # Plot behav timepoints
                        ax, b_legend = bv_plot.behav_vlines(
                            ax, s, behav_plot, lw=2)
                        plt.legend(handles=b_legend, fontsize=15,
                                   loc='upper right')

                    # Plot customization params
                    plt.tick_params(labelsize=20)
                    ax.xaxis.label.set_size(25)
                    ax.yaxis.label.set_size(25)

                    ax.set_title(title, fontsize=30, y=1.01)
                    bv_plot.savefig(fig, out_name[:-4] + '_pycwt.png')

            if cross:
                an_name = 'crosswave'
                wo_dir = os.path.join(
                    # o_dir, "wcohere_T{}vsT{}".format(chan1, chan2))
                    o_dir, "{}_{}vs{}".format(an_name, reg_sel[0], reg_sel[1]))
                make_dir_if_not_exists(wo_dir)

                # Plots wavelet coherence for each block in a seperate .png
                for b, (lfp1, lfp2, sch) in enumerate(zip(lfp_list1, lfp_list2, sch_name)):
                    if artf:
                        out_name = os.path.join(
                            wo_dir, os.path.basename(fname) + "_{}_T{}-T{}_Clean_".format(an_name, chan1, chan2) + str(b + 1) + ".png")
                    else:
                        out_name = os.path.join(
                            wo_dir, os.path.basename(fname) + "_{}_T{}-T{}_".format(an_name, chan1, chan2) + str(b + 1) + ".png")
                    sch_n = str(b + 1) + "-" + sch

                    fig, ax = plt.subplots(figsize=(24, 10))
                    title = ("{} vs {} Cross-Wavelet Correlation {}".format(
                        reg_sel[0], reg_sel[1], sch_n))
                    from bvmpc.lfp_coherence import plot_cross_wavelet
                    _, result = plot_cross_wavelet(
                        lfp1.get_samples(), lfp2.get_samples(), lfp1.get_timestamp(),
                        plot_coi=False, resolution=12, title=title,
                        plot_period=False, all_arrows=False, ax=ax, quiv_x=5)

                    if behav:
                        # Plot behav timepoints
                        ax, b_legend = bv_plot.behav_vlines(
                            ax, s, behav_plot, lw=2)
                        plt.legend(handles=b_legend, fontsize=15,
                                   loc='upper right')

                    # Plot customization params
                    plt.tick_params(labelsize=20)
                    ax.xaxis.label.set_size(25)
                    ax.yaxis.label.set_size(25)

                    ax.set_title(title, fontsize=30, y=1.01)
                    bv_plot.savefig(fig, out_name[:-4] + '_pycwt.png')

            # # Plots coherence by comparing FI vs FR
            # sch_f, sch_Cxy = [], []
            # for lfp1, lfp2 in zip(lfp_list1, lfp_list2):
            #     from bvmpc.lfp_coherence import calc_coherence
            #     f, Cxy = calc_coherence(lfp1, lfp2)
            #     sch_f.append(f)
            #     sch_Cxy.append(Cxy)
            # fig, ax = plt.subplots(figsize=(20, 10))
            # for f, Cxy in zip(sch_f, sch_Cxy):
            #     color = gm_sch.get_next_color()
            #     ax = plot_coherence(f, Cxy, ax=ax, color=color, legend=legend)
            # plt.xlim(0, 60)
            # plt.suptitle(fname.split("\\")
            #              [-1], y=0.95, fontsize=25)
            # plt.text(x=0.5, y=0.89, s="{}_{} Coherence - Blocks".format(reg_sel[0], reg_sel[1]),
            #          fontsize=10, ha="center", transform=fig.transFigure)
            # if artf:
            #     out_name = os.path.join(wo_dir, fname.split(
            #         "\\")[-1] + "_cohere_Clean.png")
            # else:
            #     out_name = os.path.join(wo_dir, fname.split(
            #         "\\")[-1] + "_cohere.png")
            # make_path_if_not_exists(out_name)
            # bv_plot.savefig(fig, out_name)
            # plt.close()

    # Calculate coherence and plot based on trials
    if analysis_flags[4]:
        wchans = [int(x) for x in config.get("Wavelet", "wchans").split(", ")]
        import itertools
        wave_combi = list(itertools.combinations(wchans, 2))
        for chan1, chan2 in wave_combi:
            wlet_chans = [chan1, chan2]
            reg_sel = []
            for chan in wlet_chans:  # extracts name of regions selected
                reg_sel.append(regions[chan - 1] + "-" + str(chan))
            print("Analysing coherence for {} vs {}...".format(
                reg_sel[0], reg_sel[1]))
            lfp_odict = LfpODict(fname, channels=wlet_chans, filt_params=(
                filt, filt_btm, filt_top), artf_params=(artf, sd_thres, min_artf_freq, rep_freq, filt))
            legend = []
            lfp_list1, lfp_list2 = [], []
            if Pre:
                lfp_list1 = lfp_odict.get_clean_signal(0)
                lfp_list2 = lfp_odict.get_clean_signal(1)
                sch_name = ["Pre"]
            else:
                blocks_re = []
                sch_name = []
                gm_sch = bv_plot.GroupManager(list(sch_type))
                for k, j in enumerate(blocks):
                    if k == 0:
                        blocks_re.append([0, j])
                    else:
                        blocks_re.append([blocks[k - 1], j])
                    if sch_type[k] == 1:
                        sch_name.append("FR")
                        legend.append("{}-FR".format(k))
                    elif sch_type[k] == 0:
                        sch_name.append("FI")
                        legend.append("{}-FI".format(k))
                    # lfp_list1.append(new_lfp1)
                    # lfp_list2.append(new_lfp2)

                # Description of alignment
                # 0 - Align to reward
                # 1 - Align to pellet drop
                # 2 - Align to FI
                # 3 - Align to First Response
                # 4 - Align to Double Reward
                # 5 - Align to Tone
                # if all 0, plots from start of trial

                # alignment = [0, 0, 0, 0, 0, 0]

                trial_df = s.get_valid_tdf()
                # trial_df = s.get_trial_df()

                if alignment[0]:
                    align_df = trial_df['Reward_ts']
                    align_txt = "Reward"
                    t_win = [-5, 5]  # Set time window for plotting from reward
                elif alignment[1]:
                    align_df = trial_df['Pellet_ts']
                    align_txt = "Pell"
                    t_win = [-10, 5]  # Set time window for plotting from pell
                elif alignment[2]:
                    align_df = trial_df['Reward_ts']
                    # Exclude first and last trial
                    align_df = align_df[1:-1].add(30)
                    # Set time window for plotting from interval
                    t_win = [-30, 5]
                    align_txt = "Interval"
                elif alignment[3]:
                    align_df = trial_df['First_response']
                    align_txt = "FResp"
                    t_win = [-5, 5]  # Set time window for plotting from FResp
                elif alignment[4]:
                    align_df = trial_df['D_Pellet_ts']
                    align_txt = "DPell"
                    t_win = [-30, 5]  # Set time window for plotting from dpell
                elif alignment[5]:
                    align_df = s.get_tone_starts() + 5
                    align_txt = "Tone"
                    t_win = [-10, 25]  # Set time window for plotting from tone
                else:  # Start aligned
                    align_df = trial_df['Trial_s']
                    align_txt = "Start"
                    t_win = [-5, 5]
                quiv_x = 0.5
                t_sch = trial_df['Schedule']
                trials = []

                # Generate n by 2 list of timestamps corresponding to window selected
                for t, ts in enumerate(align_df):
                    if not ts:  # To skip empty ts (eg. double pellet only)
                        continue
                    elif (ts + t_win[0]) < 0:
                        trials.append([ts[0], t_win[1]])
                        print('t_win less than trial {} start'.format(t))
                    else:
                        trials.append([ts[0] + t_win[0], ts[0] + t_win[1]])

            # Test full wcohere using axis lims to plot
            an_name = 'wcohere'
            wo_dir = os.path.join(
                # o_dir, "wcohere_T{}vsT{}".format(chan1, chan2))
                o_dir, "{}_{}vs{}".format(an_name, reg_sel[0], reg_sel[1]))
            make_dir_if_not_exists(wo_dir)

            lfp1 = lfp_odict.get_clean_signal(0)
            lfp2 = lfp_odict.get_clean_signal(1)

            from bvmpc.lfp_coherence import calc_wave_coherence, plot_wcohere, plot_arrows, zero_lag_wcohere
            import pickle

            # Pickle wcohere_results for faster performance
            overwrite_pickles = bool(
                int(config.get("Wavelet", "overwrite_pickles")))
            pickle_name = os.path.join(wo_dir, "wcohere_results.p")
            if overwrite_pickles:
                print('Delete pickle wcohere_results from', pickle_name)
                os.remove(pickle_name)
            try:
                wcohere_results = pickle.load(open(pickle_name, "rb"))
                print('Loading pickle wcohere_results from', pickle_name)

            except:
                wcohere_results = calc_wave_coherence(lfp1.get_samples(
                ), lfp2.get_samples(), lfp1.get_timestamp())
                pickle.dump(wcohere_results, open(pickle_name, "wb"))
                print('Saving pickle wcohere_results to', pickle_name)

            # Apply mask to WCT based on phase lag threshold in ms
            zlag = True
            if zlag:
                _, t, freq, _, _, aWCT = wcohere_results
                zlag_mask = zero_lag_wcohere(aWCT, freq, thres=2)
            else:
                zlag_mask = None

            # Initialize full Wavelet Coherence figure
            fig = plt.figure(figsize=(24, 15))
            from matplotlib.gridspec import GridSpec
            gs = GridSpec(2, 2, width_ratios=[100, 1], wspace=0.1)
            r_ax = fig.add_subplot(gs[0, :-1])
            ax = fig.add_subplot(gs[1, :-1])
            cax = fig.add_subplot(gs[1, -1])

            # from bvmpc.lfp_coherence import plot_wave_coherence
            # _, result = plot_wave_coherence(
            #     lfp1.get_samples(
            #     ), lfp2.get_samples(), lfp1.get_timestamp(),
            #     plot_arrows=True, plot_coi=False, resolution=12,
            #     plot_period=False, all_arrows=False, ax=ax, quiv_x=quiv_x)

            _, wcohere_pvals = plot_wcohere(
                *wcohere_results[:3], ax=ax, mask=zlag_mask, cax=cax)

            # Plot raw signal
            sns.lineplot(lfp1.get_timestamp(),
                         lfp1.get_samples(), ci=None, ax=r_ax, label=reg_sel[0], linewidth=1)
            sns.lineplot(lfp2.get_timestamp(),
                         lfp2.get_samples(), ci=None, ax=r_ax, label=reg_sel[1], linewidth=1)

            # Plot customization params
            plt.tick_params(labelsize=15)
            ax.xaxis.label.set_size(15)
            ax.yaxis.label.set_size(15)

            if behav:
                # Plot behav timepoints
                ax, b_legend = bv_plot.behav_vlines(
                    ax, s, behav_plot, lw=2)
                plt.legend(handles=b_legend, fontsize=15,
                           loc='upper right')

            if artf:
                out_name = os.path.join(
                    wo_dir, os.path.basename(fname) + "_{}_T{}-T{}_Clean_".format(an_name, chan1, chan2))
            else:
                out_name = os.path.join(
                    wo_dir, os.path.basename(fname) + "_{}_T{}-T{}_".format(an_name, chan1, chan2))
            title = ("{} vs {} Wavelet Coherence ".format(
                reg_sel[0], reg_sel[1]))

            # Save fig for whole wcohere
            if Pre:
                plot_arrows(ax, wcohere_pvals, wcohere_results[-1], quiv_x=2.5)
                whol_name = out_name + ".png"
                bv_plot.savefig(fig, whol_name)

            p_blocks = bool(int(config.get("Wavelet", "p_blocks")))
            # Save wcohere plot in blocks
            if p_blocks:
                plot_arrows(ax, wcohere_pvals, wcohere_results[-1], quiv_x=5)
                b_out_name = os.path.join(
                    wo_dir, "Blocks", os.path.basename(out_name))

                for b, ((b_start, b_end), sch) in enumerate(zip(blocks_re, sch_name)):
                    o_name = b_out_name + str(b + 1) + ".png"
                    make_path_if_not_exists(o_name)
                    sch_n = str(b + 1) + "-" + sch
                    fig1, a1 = fig, ax
                    a1.set_xlim(b_start, b_end)
                    a1.set_title(title + sch_n, fontsize=30, y=1.01)
                    print("Saving result to {}".format(o_name))
                    fig1.savefig(o_name, dpi=150)
                    # bv_plot.savefig(fig1, o_name)
                plt.close(fig1)

            # plot mean of coherence & phase across freqs comparing schedules
            p_blocks_dist = False
            if p_blocks_dist:
                WCT, t, freq, _, _, aWCT = wcohere_results
                FR_WCT, FR_aWCT, FI_WCT, FI_aWCT = [], [], [], []

                plt.close(fig)
                for b, ((b_start, b_end), sch) in enumerate(zip(blocks_re, sch_name)):
                    start_idx = np.searchsorted(t, b_start)
                    end_idx = np.searchsorted(t, b_end)
                    curr_WCT = WCT[:, start_idx:end_idx]
                    curr_aWCT = aWCT[:, start_idx:end_idx]
                    if sch == 'FR':
                        FR_WCT.append(curr_WCT)
                        FR_aWCT.append(curr_aWCT)
                    elif sch == 'FI':
                        FI_WCT.append(curr_WCT)
                        FI_aWCT.append(curr_aWCT)
                dist_dict = {'FR_WCT': FR_WCT, 'FR_aWCT': FR_aWCT,
                             'FI_WCT': FI_WCT, 'FI_aWCT': FI_aWCT}
                for (key, val) in dist_dict.items():
                    dist_dict[key] = np.hstack((val))

                dist_fig, dist_ax = plt.subplots(
                    2, 1, figsize=(8, 8), sharex=True)
                WCT_ls, aWCT_ls = [], []
                for key, val in dist_dict.items():
                    print(key[3:])
                    # mean = np.mean(val, axis=1)
                    data = pd.DataFrame(val)
                    data['Sch'] = key[:2]
                    data['Frequency'] = freq
                    if key[3:] == 'WCT':
                        WCT_ls.append(data)
                    elif key[3:] == 'aWCT':
                        aWCT_ls.append(data)

                WCT_df = pd.melt(pd.concat(
                    WCT_ls), id_vars=['Sch', 'Frequency'])
                sns.lineplot(
                    x='Frequency', y='value', data=WCT_df, hue='Sch', ax=dist_ax[0], ci='sd')
                aWCT_df = pd.melt(pd.concat(
                    aWCT_ls), id_vars=['Sch', 'Frequency'])
                sns.lineplot(
                    x='Frequency', y='value', data=aWCT_df, hue='Sch', ax=dist_ax[1], ci='sd')
                dist_ax[0].set_title(
                    '{}vs{} Mean Coherence'.format(reg_sel[0], reg_sel[1]))
                dist_ax[1].set_title(
                    '{}vs{} Mean Phase'.format(reg_sel[0], reg_sel[1]))

                from matplotlib.ticker import ScalarFormatter
                for ax_curr in dist_ax:
                    ax_curr.set_xscale('log', basex=2)
                    ax_curr.xaxis.set_major_formatter(ScalarFormatter())
                    ax_curr.set_xticks([64, 32, 16, 8, 4, 2, 1])

                dist_ax[0].set_ylim([0, 1])
                dist_ax[0].set_ylabel('Coherence')
                dist_ax[1].set_ylim([-np.pi, np.pi])
                dist_ax[1].set_ylabel('Phase Angle (rads)')
                o_name = out_name + "_dist.png"
                make_path_if_not_exists(o_name)

                print("Saving result to {}".format(o_name))
                dist_fig.savefig(o_name, dpi=150)

            p_trials = bool(int(config.get("Wavelet", "p_trials")))
            # Save wcohere plot in trials
            if p_trials:
                plot_arrows(ax, wcohere_pvals,
                            wcohere_results[-1], quiv_x=0.3)
                tr_out_name = os.path.join(
                    wo_dir, "Trials", os.path.basename(out_name))
                plot_df = s.get_trial_df()
                for t, (t_start, t_end, sch) in enumerate(zip(plot_df['Trial_s'], plot_df['Pellet_ts'], plot_df['Schedule'])):
                    fig1, a1, a2 = fig, ax, r_ax
                    # Standardize window of trial displayed with reference to pell_ts
                    win = [-20, 10]
                    a1.set_xlim([t_end + win[0], t_end + win[1]])
                    a2.set_xlim([t_end + win[0], t_end + win[1]])
                    name = '{}_Tr{}.png'.format(
                        tr_out_name[:-4], t + 1)
                    make_path_if_not_exists(name)
                    a1.set_title("{}Tr{} {}".format(title, str(t), sch),
                                 fontsize=20, y=1.01)
                    a2.set_title("Raw Trace Tr{} {}".format(str(t), sch),
                                 fontsize=20, y=1.01)
                    print("Saving result to {}".format(name))
                    fig1.savefig(name, dpi=150)
                    # bv_plot.savefig(fig1, name)
                plt.close(fig1)

            # Trial based wcohere zoomed to +- 5s from pellet
            p_trials_pell = False
            if p_trials_pell:
                plot_arrows(ax, wcohere_pvals,
                            wcohere_results[-1], quiv_x=0.1)
                tr_out_name = os.path.join(
                    wo_dir, "Trials_Pell", os.path.basename(out_name))
                plot_df = s.get_trial_df()
                for t, (t_start, t_end, sch) in enumerate(zip(plot_df['Trial_s'], plot_df['Pellet_ts'], plot_df['Schedule'])):
                    fig1, a1, a2 = fig, ax, r_ax
                    # Standardize window of trial displayed with reference to pell_ts
                    win = [-5, 5]
                    # win = [-20, 10]
                    a1.set_xlim([t_end + win[0], t_end + win[1]])
                    a2.set_xlim([t_end + win[0], t_end + win[1]])
                    name = '{}_Tr{}.png'.format(
                        tr_out_name[:-4], t + 1)
                    make_path_if_not_exists(name)
                    a1.set_title("{}Tr{} {}".format(title, str(t), sch),
                                 fontsize=30, y=1.01)
                    a2.set_title("Raw Trace",
                                 fontsize=30, y=1.01)
                    print("Saving result to {}".format(name))
                    fig1.savefig(name, dpi=150)
                    # bv_plot.savefig(fig1, name)
                plt.close(fig1)

            p_wcohere_mean = bool(int(config.get("Wavelet", "p_wcohere_mean")))
            split_sch = bool(int(config.get("Wavelet", "split_sch")))
            # Plot average coherence across t_blocks
            if p_wcohere_mean:
                t_block_list, t_block_sch, fr_blocks, fi_blocks = [], [], [], []
                if split_sch:
                    for i, (sch, block) in enumerate(zip(t_sch, trials)):
                        if sch == 'FR':
                            fr_blocks.append(block)
                        elif sch == 'FI':
                            fi_blocks.append(block)
                    if not len(fr_blocks) == 0:
                        t_block_list.append(fr_blocks)
                        t_block_sch.append("FR")
                    if not len(fi_blocks) == 0:
                        t_block_list.append(fi_blocks)
                        t_block_sch.append("FI")
                else:
                    t_block_list.append(trials)
                    t_block_sch.append("")

                for i, (trials, b_sch) in enumerate(zip(t_block_list, t_block_sch)):
                    if split_sch:
                        sch_print = "_{}_{}".format(align_txt, b_sch)
                    else:
                        sch_print = "_{}".format(align_txt)
                    o_name = out_name + "mean{}.png".format(sch_print)
                    fig, ax = plt.subplots(figsize=(24, 10))
                    from bvmpc.lfp_coherence import wcohere_mean
                    mean_WCT, norm_u, norm_v, magnitute = wcohere_mean(
                        wcohere_results[0], wcohere_results[-1], t_blocks=trials)

                    # for i, x in enumerate(magnitute):
                    #     fig3 = sns.distplot(x, hist=False, rug=True, label=i)

                    _, wcohere_pvals = plot_wcohere(mean_WCT, np.arange(
                        t_win[0], t_win[1], 1 / 250.0), wcohere_results[2], ax=ax)
                    plot_arrows(ax, wcohere_pvals, u=norm_u,
                                v=norm_v, magnitute=magnitute, quiv_x=quiv_x)
                    ax.axvline(0, linestyle='-',
                               color='w', linewidth=1)
                    plt.text(-0.1, 0, align_txt, rotation=90,
                             color='w', va='bottom', ha='right')
                    plt.text(0.1, 0, "n = " + str(len(trials)), rotation=90,
                             color='w', va='bottom', ha='left')
                    ax.set_title("{}Mean{}".format(title, sch_print),
                                 fontsize=30, y=1.01)

                    bv_plot.savefig(fig, o_name)

            target_freq = int(config.get("Wavelet", "target_freq"))
            if target_freq != 0:
                plot = True
                dist = True
                # Single frequency extraction of wcohere
                from bvmpc.lfp_coherence import plot_single_freq_wcohere
                t_WCT_df, tf_fig, tf_fig2 = plot_single_freq_wcohere(
                    target_freq, *wcohere_results[:3], wcohere_results[-1], trials, t_win, trial_df, align_txt, s, reg_sel, plot=plot, sort=False, dist=dist)
                tfreq_out_name = os.path.join(
                    wo_dir, "{}Hz".format(target_freq), os.path.basename(out_name))

                if tf_fig is not None:
                    o_name = tfreq_out_name + \
                        "{}Hz_{}.png".format(target_freq, align_txt)
                    make_path_if_not_exists(o_name)
                    bv_plot.savefig(tf_fig, o_name)
                if tf_fig2 is not None:
                    o_name = tfreq_out_name + \
                        "{}Hz_{}_dist.png".format(target_freq, align_txt)
                    make_path_if_not_exists(o_name)
                    bv_plot.savefig(tf_fig2, o_name)


def main_entry(config_name, base_dir=None, dummy=False, interactive=False):
    """Batch files to use based on the config file passed."""
    here = os.path.dirname(os.path.realpath(__file__))
    if not os.path.isfile(config_name):
        config_path = os.path.join(here, "Configs", "LFP", config_name)
    else:
        config_path = config_name
    config = read_cfg(config_path)

    in_dir = config.get("Setup", "in_dir")
    if in_dir[0] == "\"":
        in_dir = in_dir[1:-1]
    out_main_dir = config.get("Setup", "out_dir")
    if out_main_dir == "":
        out_main_dir = in_dir
    if base_dir is not None:
        in_dir = base_dir + in_dir[len(base_dir):]
        out_main_dir = base_dir + out_main_dir[len(out_main_dir):]

    if interactive:
        print("Starting interactive regex console:")
        regex_filter = interactive_refilt(
            in_dir, ext=".eeg", write=True, write_loc=config_path)
    else:
        regex_filter = config.get("Setup", "regex_filter")
        regex_filter = None if regex_filter == "None" else regex_filter

    print("Automatically obtaining {} files from {} matching {}".format(
        ".eeg", in_dir, regex_filter))
    filenames = get_all_files_in_dir(
        in_dir, ext=".eeg", recursive=True,
        verbose=True, re_filter=regex_filter)

    filenames = [fname[:-4] for fname in filenames]
    if len(filenames) == 0:
        print("No set files found for analysis!")
        exit(-1)

    for fname in filenames:
        if dummy:
            print("Would run on {}".format(fname))
        else:
            print("Running on {}".format(fname))
            out_main_dir = os.path.dirname(fname)
            main(fname, out_main_dir, config)


if __name__ == "__main__":
    """Setup which config file(s) to use and run."""
    # Use this to do batching ATM
    # for i in np.arange(3, 7):
    #     config_name = "CAR-SA{}.cfg".format(i)
    #     main_entry(config_name)

    # Use this for single runs without providing cmd line arg
    # config_name = "Eoin.cfg"
    # config_name = "CAR-SA2.cfg"
    # config_name = "Batch_3.cfg"
    i = 5
    config_name = "CAR-SA{}.cfg".format(i)

    # Can parse command line args
    parser = argparse.ArgumentParser(
        description="Arguments passable via command line:")
    parser.add_argument(
        "-c", "--config", type=str, default=config_name, required=False,
        help="The name of the config file in configs/LFP OR path to cfg.")
    parser.add_argument(
        "-d", "--dummy", action="store_true", required=False,
        help="If this flag is present, only prints the files that would be run."
    )
    parser.add_argument(
        "-b", "--basedir", type=str, default=None, required=False,
        help="Replace the base directory in config file with this.")
    parser.add_argument(
        "-i", "--interactive", action="store_true", required=False,
        help="Run an interactive console to select a regex filter set.")
    parsed = parse_args(parser, verbose=True)

    # Actually run here
    main_entry(
        parsed.config, base_dir=parsed.basedir, dummy=parsed.dummy,
        interactive=parsed.interactive)<|MERGE_RESOLUTION|>--- conflicted
+++ resolved
@@ -112,7 +112,6 @@
             # Plotting parameters
             win_s, win_e = 0, int(30 * 250)
             lw = 0.5
-<<<<<<< HEAD
             rows, cols = n_chans, 1
             OR_gf = bv_plot.GridFig(rows, cols)  # Origi/Recon Figure
             IC_gf = bv_plot.GridFig(rows, cols)  # ICA Figure
@@ -122,15 +121,6 @@
                            label="T{}".format(key), c='b')
                 OR_ax.plot(lfp_ts[win_s:win_e], recon[win_s:win_e], lw=lw,
                            label='rT{}'.format(i), c='hotpink')
-=======
-            for i, (key, ori, decom, recon) in enumerate(
-                    zip(ori_keys, X.T, S_.T, N_.T), 1):
-                plt.subplot(n_chans, 2, i * 2 - 1)
-                plt.plot(lfp_ts[win_s:win_e], ori[win_s:win_e], lw=lw,
-                         label="T{}".format(key), c='b')
-                plt.plot(lfp_ts[win_s:win_e], recon[win_s:win_e], lw=lw,
-                         label='rT{}'.format(i), c='hotpink')
->>>>>>> 2c8917b8
                 if i == 1:
                     OR_gf.fig.suptitle('Original/Reconstructed Trace')
                 OR_ax.legend(fontsize=8, loc='upper left')
@@ -141,17 +131,10 @@
                     c = 'r'
                 else:
                     c = 'k'
-<<<<<<< HEAD
                 IC_ax = IC_gf.get_next()
                 IC_ax.plot(lfp_ts[win_s:win_e], decom[win_s:win_e], lw=lw,
                            label='IC{}'.format(i), c=c)
                 IC_ax.legend(fontsize=8, loc='upper left')
-=======
-                plt.subplot(n_chans, 2, i * 2)
-                plt.plot(lfp_ts[win_s:win_e], decom[win_s:win_e], lw=lw,
-                         label='IC{}'.format(i), c=c)
-                plt.legend(fontsize=8, loc='upper left')
->>>>>>> 2c8917b8
                 if i == 1:
                     IC_gf.fig.suptitle('Independent Components')
 
