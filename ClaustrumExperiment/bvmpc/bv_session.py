"""
This module is a representation of a single Operant box Session.

Written by Sean Martin and Gao Xiang Ham
"""
import os
from datetime import datetime

import numpy as np
import h5py
import pandas as pd

from bvmpc.bv_session_info import SessionInfo
import bvmpc.bv_analyse as bv_an
from bvmpc.bv_axona import AxonaInput
from bvmpc.bv_array_methods import *


class Session:
    """The base class to hold MEDPC behaviour information."""

    def __init__(
            self, h5_file=None, lines=None, neo_file=None,
            axona_file=None, s_type="6",
            neo_backend="nix", verbose=False, file_origin=None):
        """
        Initialise the Session with lines from a MEDPC file.

        Then extract this info into native attributes.

        Parameters
        ----------
        h5_file: str - Default None
            h5 file location to load from
        lines: List of str - Default None
            The lines in the MedPC file for this session.
        neo_file: str - Default None
            The location of a neo file to load from
        axona_file: str - Default None
            The location of a .inp file to load from
        s_type: str - Default None
            The type of session when using axona_file
            For now, leaving as 6 will work for everything.
        neo_backend: str - Default "nix
            If using neo_file, what backend to use
        verbose: bool - Default False
            Whether to print information while loading.
        file_origin: str - Default None
            Where the file originated from,
            mostly only useful if directly passing lines

        Returns
        -------
        None

        """
        self.session_info = SessionInfo()
        self.metadata = {}
        self.info_arrays = {}
        self.verbose = verbose
        self.file_origin = file_origin
        self.out_dir = None
        self.trial_df = None
        self.trial_df_norm = None

        a = 0 if lines is None else 1
        b = 0 if h5_file is None else 1
        c = 0 if neo_file is None else 1
        d = 0 if axona_file is None else 1
        if (a + b + c + d != 1):
            print(
                "Error: Session takes one of" +
                "h5_file, lines, neo_file, and axona_file")
            return

        if lines is not None:
            self.lines = lines
            self._extract_metadata()
            self._extract_session_arrays()

        elif h5_file is not None:
            self.file_origin = h5_file
            self.h5_file = h5_file
            self._extract_h5_info()

        elif neo_file is not None:
            self.file_origin = neo_file
            self.neo_file = neo_file
            self.neo_backend = neo_backend
            self._extract_neo_info()

        elif axona_file is not None:
            if s_type is None:
                print("Error: Please provide a session type (6 or 7)")
                exit(-1)
            self.s_type = s_type
            self.file_origin = axona_file
            self.axona_file = axona_file
            self._extract_axona_info()

        else:
            print("Error: Unknown situation in Session init")
            exit(-1)

    # convert to trial based dataframe
    def init_trial_dataframe(self):
        self._init_trial_df()

    def save_to_h5(self, out_dir, name=None):
        """Save information to a h5 file"""
        location = name
        if name == None:
            location = self._get_hdf5_name()
        self.h5_file = os.path.join(out_dir, location)
        self._save_h5_info()

    def save_to_neo(
            self, out_dir, name=None, neo_backend="nix", remove_existing=False):
        location = name
        self.neo_backend = neo_backend
        if name == None:
            ext = self._get_neo_io(get_ext=True)
            location = self._get_hdf5_name(ext=ext)
        self.neo_file = os.path.join(out_dir, location)
        self._save_neo_info(remove_existing)

    def get_trial_df(self):
        """Get dataframe split into trials without normalisation (time)."""
        if self.trial_df is None:
            self.init_trial_dataframe()
        return self.trial_df

    def get_trial_df_norm(self):
        """Get dataframe split into trials with normalisation (time)."""
        if self.trial_df_norm is None:
            self.init_trial_dataframe()
        return self.trial_df_norm

    def get_metadata(self, key=None):
        """
        Get the metadata for the Session.

        Parameters
        ----------
        key : str - Default None
            Possible Keys: "start_date", "end_date", "subject",
            "experiment", "group", "box", "start_time", "end_time", "name"

        Returns
        -------
        str : If key is a valid key.
        Dict : If key is None, all the metadata.

        """
        if key:
            return self.metadata.get(key, None)
        return self.metadata

    def get_subject_type(self):
        """Return the subject and session type as a string."""
        subject = self.get_metadata("subject")
        name = self.get_metadata("name")
        return 'Subject: {}, Trial Type {}'.format(subject, name)

    def get_ratio(self):
        """Return the fixed ratio as an int."""
        ratio = self.get_metadata("fixed_ratio")
        if ratio is not None:
            return int(ratio)
        return None

    def get_interval(self):
        """Return the fixed ratio as an int."""
        interval = self.get_metadata("fixed_interval (secs)")
        if interval is not None:
            return int(interval)
        return None

    def get_stage(self):
        """Obtain the stage number (without _)"""
        session_type = self.get_metadata('name')
        stage = session_type[:2].replace('_', '')
        return stage

    def get_arrays(self, key=None):
        """
        Return the info arrays in the session.

        Parameters
        ----------
        key : str - Default None
            The name of the info array to get.

        Returns
        -------
        np.ndarray: If key is a valid key.
        [] : If key is not a valid key
        Dict : If key is None, all the info arrays.

        """
        if key:
            return self.info_arrays.get(key, [])
        return self.info_arrays

    def get_lever_ts(self, include_un=True):
        """
        Get the timestamps of the lever presses.

        Parameters
        ----------
        include_un : bool - Default True
            Include lever presses that were unnecessary for the reward.

        Returns
        -------
        np.ndarray : A numpy array of sorted timestamps.

        """
        levers = [
            self.get_arrays("R"),
            self.get_arrays("L")]
        if include_un:
            levers.append(self.get_arrays("Un_R"))
            levers.append(self.get_arrays("Un_L"))
        return np.sort(np.concatenate(levers, axis=None))

    def get_err_lever_ts(self, include_un=True):
        """
        Get the timestamps of the error/opposite lever presses.

        Parameters
        ----------
        include_un : bool - Default True
            Include lever presses that were unnecessary for the reward.

        Returns
        -------
        np.ndarray : A numpy array of sorted timestamps.

        """
        levers = [
            self.get_arrays("FR_Err"),
            self.get_arrays("FI_Err")]
        if include_un:
            levers.append(self.get_arrays("Un_FR_Err"))
            levers.append(self.get_arrays("Un_FI_Err"))
        return np.sort(np.concatenate(levers, axis=None))

    def split_pell_ts(self):
        """
        Returns a tuple of arrays splitting up the rewards.

        (Pellets without doubles, time of doubles)
        """

        pell_ts = self.get_arrays("Reward")

        dpell_bool = np.diff(pell_ts) < 0.8
        # Provides index of double pell in pell_ts
        dpell_idx = np.nonzero(dpell_bool)[0] + 1
        dpell = pell_ts[dpell_idx]

        # pell drop ts excluding double ts
        pell_ts_exdouble = np.delete(pell_ts, dpell_idx)

        return pell_ts_exdouble, dpell

    def get_rw_ts(self):
        """
        Get the timestamps of rewards. 

        Corrected for session switching/ending without reward collection.

        Returns
        -------
        np.ndarray : A numpy array of sorted timestamps.

        """
        session_type = self.get_metadata('name')
        stage = session_type[:2].replace('_', '')
        pell_ts = self.get_arrays("Reward")
        reward_times = self.get_arrays("Nosepoke")

        pell_ts_exdouble = self.split_pell_ts()[0]

        reward_times = self.get_arrays("Nosepoke")
        trial_len = self.get_metadata("trial_length (mins)") * 60
        if stage == '7' or stage == '6':
            trial_len += 5
            repeated_trial_len = (trial_len) * 6

        if stage == '7' or stage == '6':
            # Check if trial switched before reward collection -> Adds collection as switch time
<<<<<<< HEAD
            split_pell_ts = split_into_blocks(
                pell_ts_exdouble, trial_len, 6)
            split_reward_ts = split_into_blocks(
                reward_times, trial_len, 6)
=======
            blocks = np.arange(trial_len, repeated_trial_len, trial_len)
            split_pell_ts = np.split(
                pell_ts_exdouble, np.searchsorted(pell_ts_exdouble, blocks+0.1))
            split_reward_ts = np.split(
                reward_times, np.searchsorted(reward_times, blocks+0.1))
>>>>>>> 0b2200d7

            for i, (pell, reward) in enumerate(zip(split_pell_ts, split_reward_ts[:-1])):
                if len(pell) > len(reward):
                    reward_times = np.insert(
                        reward_times, np.searchsorted(
                            reward_times, blocks[i]), blocks[i])

        # if last reward time < last pellet dispensed, assume animal picked reward at end of session.
        # Checks if last block contains responses first
        if reward_times[-1] < pell_ts[-1]:
            if stage == '7' or stage == '6':
                reward_times = np.append(reward_times, repeated_trial_len)
            else:
                reward_times = np.append(reward_times, trial_len)

        return np.sort(reward_times, axis=None)

    def time_taken(self):
        """Calculate how long the Session took in mins."""
        start_time = self.get_metadata("start_time")[-8:].replace(' ', '0')
        end_time = self.get_metadata("end_time")[-8:].replace(' ', '0')
        fmt = '%H:%M:%S'
        tdelta = (
            datetime.strptime(end_time, fmt) -
            datetime.strptime(start_time, fmt))
        tdelta_mins = int(tdelta.total_seconds() / 60)
        return tdelta_mins

    def _save_neo_info(self, remove_existing):
        """Private function to save info to neo file"""
        if os.path.isfile(self.neo_file):
            if remove_existing:
                os.remove(self.neo_file)
            else:
                print("Skipping {} as it already exists".format(
                    self.neo_file) +
                    " - set remove_existing to True to remove")
                return

        from neo.core import Block, Segment, Event
        from quantities import s

        anots = self.get_metadata()
        anots["nix_name"] = "Block_Main"
        anots["protocol"] = anots.pop("name")

        blk = Block(name="Block_Main", **anots)

        seg = Segment(name="Segment_Main", nix_name="Segment_Main")
        blk.segments.append(seg)
        # Could consider splitting by trials using index in seg
        for key, val in self.get_arrays().items():
            e = Event(
                times=val * s, labels=None,
                name=key, nix_name="Event_" + key)
            seg.events.append(e)
        nio = self._get_neo_io()
        nio.write_block(blk)
        nio.close()

    def _extract_neo_info(self):
        """Private function to extract info from neo file"""
        nio = self._get_neo_io()
        block = nio.read()[0]
        nio.close()
        annotations = block.annotations
        for key, val in annotations.items():
            if key == "protocol":
                key = "name"
            self.metadata[key] = val
        for event in block.segments[0].events:
            key = event.name
            self.info_arrays[key] = (
                event.times.rescale('s').magnitude)

    def _get_neo_io(self, get_ext=False):
        backend = self.neo_backend
        if backend == "nix":
            if get_ext:
                return "nix"
            from neo.io import NixIO
            nio = NixIO(filename=self.neo_file)
        elif backend == "nsdf":
            if get_ext:
                return "h5"
            from neo.io import NSDFIO
            nio = NSDFIO(filename=self.neo_file)
        elif backend == "matlab":
            if get_ext:
                return "mat"
            from neo.io import NeoMatlabIO
            nio = NeoMatlabIO(filename=self.neo_file)
        else:
            print(
                "Backend {} not recognised, defaulting to nix".format(
                    backend))
            from neo.io import NixIO
            if get_ext:
                return "nix"
            nio = NixIO(filename=self.neo_file)
        return nio

    def _save_h5_info(self):
        """Private function to save info to h5 file"""
        with h5py.File(self.h5_file, "w", libver="latest") as f:
            for key, val in self.get_metadata().items():
                f.attrs[key] = val
            for key, val in self.get_arrays().items():
                f.create_dataset(key, data=val, dtype=np.float32)

    def _extract_h5_info(self):
        """Private function to pull info from h5 file"""
        with h5py.File(self.h5_file, "r", libver="latest") as f:
            for key, val in f.attrs.items():
                self.metadata[key] = val
            for key in f.keys():
                self.info_arrays[key] = f[key][()]

    def _extract_axona_info(self):
        self.axona_info = AxonaInput(self.axona_file)
        # TODO Metadata extract from set file for standard metadata
        # TODO Numerical metadata extract from log file
        # Need "fixed_interval (ticks)", "double_reward_window (ticks)"
        # AND "trial_length (mins)", "fixed_ratio"
        # "num_trials" should be added too
        for k, v in self.session_info.get_input_channel(self.s_type).items():
            self.info_arrays[k] = self.axona_info.get_times(
                "I", v[0], v[1])
        for k, v in self.session_info.get_output_channel(self.s_type).items():
            self.info_arrays[k] = self.axona_info.get_times(
                "O", v[0], v[1])
        self._convert_axona_info()

    def _convert_axona_info(self):
        left_presses = self.info_arrays.get("left_lever", [])
        right_presses = self.info_arrays.get("right_lever", [])
        nosepokes = self.info_arrays.get("all_nosepokes", [])

        # Extract nosepokes as necessary and unecessary
        pell_ts_exdouble, _ = self.split_pell_ts()
        good_nosepokes, un_nosepokes = split_array_with_another(
            nosepokes, pell_ts_exdouble)

        # TODO make sure that nosepoke occurs before trial switch if reward before trial switch - Ham has idea for this already in another function
        # For now, just a check!
        split_nosepokes = split_into_blocks(
            good_nosepokes, 305, 6)
        split_pellets = split_into_blocks(
            pell_ts_exdouble, 305, 6)
        for i, (b1, b2) in enumerate(zip(split_nosepokes, split_pellets)):
            if b1.shape != b2.shape:
                print("Error, nosepokes in blocks don't match pellets")
                print("{} nosepokes, {} pellets, in block {}".format(
                    len(b1), len(b2), i + 1))
                exit(-1)

        self.info_arrays["Nosepoke"] = good_nosepokes
        self.info_arrays["Un_Nosepoke"] = un_nosepokes

        fi_starts = self.info_arrays["left_light"]
        fr_starts = self.info_arrays["right_light"]
        trial_types = np.zeros(6)

        # set trial types - 1 is FR, 0 is FI
        for i in range(3):
            j = int(fi_starts[i] // 305)
            trial_types[j] = 0
            j = int(fr_starts[i] // 305)
            trial_types[j] = 1
        self.info_arrays["Trial Type"] = trial_types

        # TODO parse other file to remove fixed value
        self.metadata["fixed_interval (secs)"] = 30
        fi = self.get_metadata("fixed_interval (secs)")

        # Set left presses and unnecessary left presses
        split_left_presses = split_into_blocks(
            left_presses, 305, 6)
        left_presses_fi = np.concatenate(
            split_left_presses[np.nonzero(trial_types == 0)])
        left_presses_fr = np.concatenate(
            split_left_presses[np.nonzero(trial_types == 1)])
        good_nosepokes_fi = np.concatenate(
            split_into_blocks(good_nosepokes, 305, 6)[
                np.nonzero(trial_types == 0)])

        fi_allow_times = np.add(good_nosepokes_fi, fi)
        good_left_presses, un_left_presses = split_array_with_another(
            left_presses_fi, fi_allow_times)
        self.info_arrays["L"] = good_left_presses
        self.info_arrays["Un_L"] = un_left_presses

        un_fr_err, fr_err = split_array_in_between_two(
            left_presses_fr, pell_ts_exdouble, good_nosepokes)
        self.info_arrays["Un_FR_Err"] = un_fr_err
        self.info_arrays["FR_Err"] = fr_err

        # set right presses and unnecessary right presses
        split_right_presses = split_into_blocks(
            right_presses, 305, 6)
        right_presses_fr = np.concatenate(
            split_right_presses[np.nonzero(trial_types == 1)])
        right_presses_fi = np.concatenate(
            split_right_presses[np.nonzero(trial_types == 0)])

        un_right_presses, good_right_presses = split_array_in_between_two(
            right_presses_fr, pell_ts_exdouble, good_nosepokes)
        self.info_arrays["R"] = good_right_presses
        self.info_arrays["Un_R"] = un_right_presses

        un_fi_err, fi_err = split_array_in_between_two(
            right_presses_fi, pell_ts_exdouble, good_nosepokes)
        self.info_arrays["Un_FI_Err"] = un_fi_err
        self.info_arrays["FI_Err"] = fi_err

    def _extract_metadata(self):
        """Private function to pull metadata out of lines."""
        for i, name in enumerate(self.session_info.get_metadata()):
            start = self.session_info.get_metadata_start(i)
            self.metadata[name] = self.lines[i][start:]

    def _extract_session_arrays(self):
        """Private function to pull session arrays out of lines."""
        data_info = self.session_info.get_session_type_info(
            self.get_metadata("name"))

        if data_info is None:
            print("Not parsing {}".format(self))
            return

        print("Parsing {}".format(self))
        if self.verbose:
            print("Parameters extracted:")
        for i, (start_char, end_char, parameter) in enumerate(data_info):
            c_data = self._extract_array(self.lines, start_char, end_char)
            if parameter == "Experiment Variables":
                mapping = self.session_info.get_session_variable_list(
                    self.get_metadata("name"))
                for m, v in zip(mapping, c_data):
                    if m.endswith("(ticks)"):
                        m = m[:-7] + "(secs)"
                        v = v / 100
                    self.metadata[m] = v
            self.info_arrays[parameter] = c_data
            if self.verbose:
                print(i, '-> {}: {}'.format(parameter, len(c_data)))

        return self.info_arrays

    def _init_trial_df(self):
        session_type = self.get_metadata('name')
        stage = session_type[:2].replace('_', '')  # Obtain stage number w/o _
<<<<<<< HEAD
=======
        pell_ts = self.get_arrays("Reward")
>>>>>>> 0b2200d7

        pell_ts_exdouble, dpell = self.split_pell_ts()
        reward_times = self.get_rw_ts()

        # Assign schedule type to trials
        schedule_type = []
        if stage == '7' or stage == '6':
            norm_r_ts, _, _, _, _ = bv_an.split_sess(
                self, norm=False, plot_all=True)
            sch_type = self.get_arrays('Trial Type')

            for i, block in enumerate(norm_r_ts):
                if sch_type[i] == 1:
                    b_type = 'FR'
                elif sch_type[i] == 0:
                    b_type = 'FI'
                for l, _ in enumerate(block):
                    schedule_type.append(b_type)
        else:
            if stage == '4':
                b_type = 'CR'
            elif stage == '5a':
                b_type = 'FR'
            elif stage == '5b':
                b_type = 'FI'
            else:
                b_type = 'NA'
            for i in reward_times:
                schedule_type.append(b_type)

        # Rearrange timestamps based on trial per row
        lever_ts = self.get_lever_ts(True)
        err_ts = self.get_err_lever_ts(True)
        trial_lever_ts = np.split(
            lever_ts, (np.searchsorted(lever_ts, reward_times)[:-1]))
        trial_err_ts = np.split(
            err_ts, (np.searchsorted(err_ts, reward_times)[:-1]))
        trial_dr_ts = np.split(
            dpell, (np.searchsorted(dpell, reward_times)[:-1]))

        # Initialize array for lever timestamps
        # Max lever press per trial
        trials_max_l = len(max(trial_lever_ts, key=len))
        lever_arr = np.empty((len(reward_times), trials_max_l,))
        lever_arr.fill(np.nan)
        trials_max_err = len(max(trial_err_ts, key=len)
                             )  # Max err press per trial
        err_arr = np.empty((len(reward_times), trials_max_err,))
        err_arr.fill(np.nan)

        # Arrays used for normalization of timestamps to trials
        from copy import deepcopy
        trial_norm = np.insert(reward_times, 0, 0)
        norm_lever = deepcopy(trial_lever_ts)
        norm_err = deepcopy(trial_err_ts)
        norm_dr = deepcopy(trial_dr_ts)
        norm_rw = deepcopy(reward_times)
        norm_pell = deepcopy(pell_ts_exdouble)

        # Normalize timestamps based on start of trial
        for i, _ in enumerate(norm_rw):
            norm_lever[i] -= trial_norm[i]
            norm_err[i] -= trial_norm[i]
            norm_dr[i] -= trial_norm[i]
            norm_pell[i] -= trial_norm[i]
            norm_rw[i] -= trial_norm[i]

        # # 2D array of lever timestamps (Incomplete)
        # for i, (l, err) in enumerate(zip(trial_lever_ts, trial_err_ts)):
        #     l_end = len(l)
        #     lever_arr[i,:l_end] = l[:]
        #     err_end = len(err)
        #     err_arr[i,:err_end] = err[:]

        # Timestamps kept as original starting from session start
        session_dict = {
            'Reward_ts': reward_times,
            'Pellet_ts': pell_ts_exdouble,
            'D_Pellet_ts': trial_dr_ts,
            'Schedule': schedule_type,
            'Levers_ts': trial_lever_ts,
            'Err_ts': trial_err_ts
        }

        # Timestamps normalised to each trial start
        trial_dict = {
            'Reward_ts': norm_rw,
            'Pellet_ts': norm_pell,
            'D_Pellet_ts': norm_dr,
            'Schedule': schedule_type,
            'Levers_ts': norm_lever,
            'Err_ts': norm_err
        }

        for key, val in trial_dict.items():
            print(key, ':', len(val))

        self.trial_df = pd.DataFrame(session_dict)
        self.trial_df_norm = pd.DataFrame(trial_dict)

    @staticmethod
    def _extract_array(lines, start_char, end_char):
        """Private function to pull a single session from lines."""
        def parse_line(line, dtype=np.float32):
            return np.array(line.lstrip().split()[1:]).astype(dtype)

        start_index = np.flatnonzero(lines == start_char)
        stop_index = np.flatnonzero(lines == end_char)
        if end_char == 'END':
            # Last timepoint does not have a end_char
            stop_index = [lines.size]
        if start_index[0] + 1 == stop_index[0]:
            return np.array([])
        data_lines = lines[start_index[0] + 1:stop_index[0]]

        last_line = parse_line(data_lines[-1])
        arr = np.empty(
            5 * (len(data_lines) - 1) + len(last_line),
            dtype=np.float32)
        for i, line in enumerate(data_lines):
            numbers = parse_line(line)
            st = 5 * i
            arr[st:st + len(numbers)] = numbers
        return arr

    def _get_hdf5_name(self, ext="h5"):
        return "{:03d}_{}_{}_{}.{}".format(
            int(self.get_metadata("subject")),
            self.get_metadata("start_date").replace("/", "-"),
            self.get_metadata("start_time")[:-3].replace(":", "-"),
            self.get_metadata("name"), ext)

    def __repr__(self):
        """
        Return string representation of the Session.

        Currently includes the date, subject and trial type.
        """
        return (
            self.get_metadata("start_date") + " " + self.get_subject_type())<|MERGE_RESOLUTION|>--- conflicted
+++ resolved
@@ -291,18 +291,10 @@
 
         if stage == '7' or stage == '6':
             # Check if trial switched before reward collection -> Adds collection as switch time
-<<<<<<< HEAD
             split_pell_ts = split_into_blocks(
                 pell_ts_exdouble, trial_len, 6)
             split_reward_ts = split_into_blocks(
                 reward_times, trial_len, 6)
-=======
-            blocks = np.arange(trial_len, repeated_trial_len, trial_len)
-            split_pell_ts = np.split(
-                pell_ts_exdouble, np.searchsorted(pell_ts_exdouble, blocks+0.1))
-            split_reward_ts = np.split(
-                reward_times, np.searchsorted(reward_times, blocks+0.1))
->>>>>>> 0b2200d7
 
             for i, (pell, reward) in enumerate(zip(split_pell_ts, split_reward_ts[:-1])):
                 if len(pell) > len(reward):
@@ -555,10 +547,6 @@
     def _init_trial_df(self):
         session_type = self.get_metadata('name')
         stage = session_type[:2].replace('_', '')  # Obtain stage number w/o _
-<<<<<<< HEAD
-=======
-        pell_ts = self.get_arrays("Reward")
->>>>>>> 0b2200d7
 
         pell_ts_exdouble, dpell = self.split_pell_ts()
         reward_times = self.get_rw_ts()
