"""This holds utility functions."""

import h5py
import os
import re
import argparse
from datetime import timedelta
import numpy as np


def boolean_indexing(v, fillval=np.nan):
    lens = np.array([len(item) for item in v])
    mask = lens[:, None] > np.arange(lens.max())
    out = np.full(mask.shape, fillval)
    out[mask] = np.concatenate(v)
    return out


def daterange(start_date, end_date):
    for n in range(int((end_date - start_date).days)):
        yield start_date + timedelta(n)


def make_dir_if_not_exists(location):
    """Make directory structure for given location."""
    os.makedirs(location, exist_ok=True)


def mycolors(subject):
    """Colour options for subject based on number"""
    i = int(subject)
    mycolors = ['tab:red', 'tab:blue', 'tab:green', 'tab:orange',
                'tab:brown', 'deeppink', 'tab:olive', 'tab:pink',
                'steelblue', 'firebrick', 'mediumseagreen']
    return mycolors[i]


def split_list(list, chunk_limit):
    """Splits a list into small chunks based on chunk_limit"""
    new_list = [list[i:i + chunk_limit]
                for i in range(0, len(list), chunk_limit)]
    return new_list


def walk_dict(d, depth=0):
    """Walk a Dictionary."""
    for k, v in sorted(d.items(), key=lambda x: x[0]):
        spaces = ("  ") * depth
        if hasattr(v, "items"):
            print(spaces + ("%s" % k))
            walk_dict(v, depth + 1)
        else:
            print(spaces + "%s %s" % (k, v))


def get_attrs(d, depth=0):
    """Walk through attributes."""
    for k, v in sorted(d.items(), key=lambda x: x[0]):
        spaces = ("  ") * depth
        if len(v.attrs) is not 0:
            print("{}{} has attrs {}".format(
                spaces, k, list(v.attrs.items())
            ))
        if hasattr(v, "items"):
            get_attrs(v, depth=depth + 1)


def print_h5(file_location):
    """Print a summary of a h5 file."""
    with h5py.File(file_location, 'r', libver='latest') as f:
        for key, val in f.attrs.items():
            print(key, val)
        print()
        walk_dict(f)
        print()


<<<<<<< HEAD
def has_ext(filename, ext):
    """
    Check if the filename ends in the extension

    Parameters
    ----------
    filename : str
        The name of the file
    ext : str
        The extension, may have leading dot (e.g txt == .txt)

    Returns
    -------
    bool indicating if the filename has the extension

    """
    if ext == None:
        return True
    if ext[0] != ".":
        ext = "." + ext
    return filename[-len(ext):].lower() == ext.lower()


def get_all_files_in_dir(
        in_dir, ext=None, return_absolute=True,
        recursive=False, verbose=False, re_filter=None):
    """
    Get all files in the directory with the given extension.

    Parameters
    ----------
    in_dir : str
        The absolute path to the directory
    ext : str, optional. Defaults to None.
        The extension of files to get.
    return_absolute : bool, optional. Defaults to True.
        Whether to return the absolute filename or not.
    recursive: bool, optional. Defaults to False.
        Whether to recurse through directories.
    verbose: bool, optional. Defaults to False.
        Whether to print the files found.

    Returns
    -------
    List : A list of filenames
    """
    if not os.path.isdir(in_dir):
        print("Non existant directory " + str(in_dir))
        return []

    def match_filter(f):
        if re_filter is None:
            return True
        search_res = re.search(re_filter, f)
        return search_res is not None

    def ok_file(root_dir, f):
        return (
            has_ext(f, ext) and match_filter(f) and
            os.path.isfile(os.path.join(root_dir, f)))

    def convert_to_path(root_dir, f):
        return os.path.join(root_dir, f) if return_absolute else f

    if verbose:
        print("Adding following files from {}".format(in_dir))

    if recursive:
        onlyfiles = []
        for root, _, filenames in os.walk(in_dir):
            start_root = root[:len(in_dir)]

            if len(root) == len(start_root):
                end_root = ""
            else:
                end_root = root[len(in_dir + os.sep):]
            for filename in filenames:
                filename = os.path.join(end_root, filename)
                if ok_file(start_root, filename):
                    to_add = convert_to_path(start_root, filename)
                    if verbose:
                        print(to_add)
                    onlyfiles.append(to_add)

    else:
        onlyfiles = [
            convert_to_path(in_dir, f) for f in sorted(os.listdir(in_dir))
            if ok_file(in_dir, f)
        ]
        if verbose:
            for f in onlyfiles:
                print(f)

    if verbose:
        print()
    return onlyfiles


def log_exception(ex, more_info=""):
    """
    Log an expection and additional info

    Parameters
    ----------
    ex : Exception
        The python exception that occured
    more_info : 
        Additional string to log

    Returns
    -------
    None

    """

    template = "{0} because exception of type {1} occurred. Arguments:\n{2!r}"
    message = template.format(more_info, type(ex).__name__, ex.args)
    print(message)
=======
def chunks(l, n):
    """Yield successive n-sized chunks from l."""
    for i in range(0, len(l), n):
        yield l[i:i + n]
>>>>>>> a7493ccf


if __name__ == "__main__":
    """Main entry point."""
    PARSER = argparse.ArgumentParser(
        description='Process modifiable parameters from command line')
    PARSER.add_argument("--loc", type=str, help="h5 location")
    ARGS, UNPARSED = PARSER.parse_known_args()
    if ARGS.loc is None:
        print("Please enter a location through cmd, see -h for help")
        exit(-1)
    print_h5(ARGS.loc)<|MERGE_RESOLUTION|>--- conflicted
+++ resolved
@@ -75,7 +75,6 @@
         print()
 
 
-<<<<<<< HEAD
 def has_ext(filename, ext):
     """
     Check if the filename ends in the extension
@@ -194,12 +193,12 @@
     template = "{0} because exception of type {1} occurred. Arguments:\n{2!r}"
     message = template.format(more_info, type(ex).__name__, ex.args)
     print(message)
-=======
+
+
 def chunks(l, n):
     """Yield successive n-sized chunks from l."""
     for i in range(0, len(l), n):
         yield l[i:i + n]
->>>>>>> a7493ccf
 
 
 if __name__ == "__main__":
